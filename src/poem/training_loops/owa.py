--- conflicted
+++ resolved
@@ -63,7 +63,7 @@
         num_pos_triples = pos_triples.shape[0]
         num_entities = len(training_instances.entity_to_id)
 
-        if self.kge_model.compute_mr_loss:
+        if self.model.compute_mr_loss:
             assert label_smoothing == False, 'Margin Ranking Loss cannot be used together with label smoothing'
 
         _tqdm_kwargs = dict(desc=f'Training epoch on {self.device}')
@@ -88,13 +88,12 @@
                 # Apply forward constraint if defined for used KGE model, otherwise method just returns
                 self.model.apply_forward_constraints()
 
-<<<<<<< HEAD
-                positive_scores = self.kge_model.forward_owa(pos_batch)
+                positive_scores = self.model.forward_owa(pos_batch)
                 positive_scores = positive_scores.repeat(num_negs_per_pos)
-                negative_scores = self.kge_model.forward_owa(neg_batch)
+                negative_scores = self.model.forward_owa(neg_batch)
 
-                if self.kge_model.compute_mr_loss:
-                    loss = self.kge_model.compute_mr_loss(positive_scores=positive_scores,
+                if self.model.compute_mr_loss:
+                    loss = self.model.compute_mr_loss(positive_scores=positive_scores,
                                                           negative_scores=negative_scores)
                 else:
                     predictions = torch.cat([positive_scores, negative_scores], 0)
@@ -105,22 +104,8 @@
                     if label_smoothing:
                         labels = (labels * (1.0 - label_smoothing_epsilon))\
                                  + (label_smoothing_epsilon / (num_entities - 1))
-=======
-                positive_scores = self.model(pos_batch)
-                positive_scores = positive_scores.repeat(num_negs_per_pos)
-                negative_scores = self.model(neg_batch)
 
-                loss = self.model.compute_loss(positive_scores=positive_scores, negative_scores=negative_scores)
-
-                # Recall that torch *accumulates* gradients. Before passing in a
-                # new instance, you need to zero out the gradients from the old instance
-                # self.optimizer.zero_grad()
-                # loss = compute_loss_fct(loss_fct)
-                # loss = self.model(pos_batch, neg_batch)
-                # current_epoch_loss += (loss.item() * current_batch_size)
->>>>>>> 92977ef3
-
-                    loss = self.kge_model.compute_label_loss(predictions=predictions, labels=labels)
+                    loss = self.model.compute_label_loss(predictions=predictions, labels=labels)
 
                 # Recall that torch *accumulates* gradients. Before passing in a
                 # new instance, you need to zero out the gradients from the old instance
