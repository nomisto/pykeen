--- conflicted
+++ resolved
@@ -79,11 +79,8 @@
     "HAKE",
     "HolE",
     "KG2E",
-<<<<<<< HEAD
+    "FixedModel",
     "ModE",
-=======
-    "FixedModel",
->>>>>>> 14578b73
     "MuRE",
     "NodePiece",
     "NTN",
