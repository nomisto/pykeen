--- conflicted
+++ resolved
@@ -48,21 +48,11 @@
         """Non-parametric models do not implement :meth:`Model.collect_regularization_term`."""
         raise RuntimeError
 
-<<<<<<< HEAD
-    def score_hrt(self, hrt_batch: torch.LongTensor, mode: InductiveMode = None):  # noqa:D102
-        """Non-parametric models do not implement :meth:`Model.score_hrt`."""
-        raise RuntimeError
-
-    def score_r(
-        self, ht_batch: torch.LongTensor, slice_size: Optional[int] = None, mode: InductiveMode = None
-    ):  # noqa:D102
-=======
     def score_hrt(self, hrt_batch: torch.LongTensor, **kwargs):  # noqa:D102
         """Non-parametric models do not implement :meth:`Model.score_hrt`."""
         raise RuntimeError
 
     def score_r(self, ht_batch: torch.LongTensor, **kwargs):  # noqa:D102
->>>>>>> ecc2c22e
         """Non-parametric models do not implement :meth:`Model.score_r`."""
         raise RuntimeError
 
@@ -135,18 +125,7 @@
         else:
             self.head_per_tail = self.tail_per_head = None
 
-<<<<<<< HEAD
-    def score_t(
-        self,
-        hr_batch: torch.LongTensor,
-        slice_size: Optional[int] = None,
-        mode: InductiveMode = None,
-    ) -> torch.FloatTensor:  # noqa:D102
-        if mode is not None:
-            raise ValueError(f"mode={mode} is not supported")
-=======
     def score_t(self, hr_batch: torch.LongTensor, **kwargs) -> torch.FloatTensor:  # noqa:D102
->>>>>>> ecc2c22e
         return marginal_score(
             entity_relation_batch=hr_batch,
             per_entity=self.tail_per_head,
@@ -154,18 +133,7 @@
             num_entities=self.num_entities,
         )
 
-<<<<<<< HEAD
-    def score_h(
-        self,
-        rt_batch: torch.LongTensor,
-        slice_size: Optional[int] = None,
-        mode: InductiveMode = None,
-    ) -> torch.FloatTensor:  # noqa:D102
-        if mode is not None:
-            raise ValueError(f"mode={mode} is not supported")
-=======
     def score_h(self, rt_batch: torch.LongTensor, **kwargs) -> torch.FloatTensor:  # noqa:D102
->>>>>>> ecc2c22e
         return marginal_score(
             entity_relation_batch=rt_batch.flip(1),
             per_entity=self.head_per_tail,
