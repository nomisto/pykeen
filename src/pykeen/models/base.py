# -*- coding: utf-8 -*-

"""Base module for all KGE models."""

from __future__ import annotations

import functools
import inspect
import itertools
import logging
from operator import invert
import os
import pickle
import warnings
from abc import ABC, abstractmethod
<<<<<<< HEAD
from typing import Any, ClassVar, Iterable, Mapping, Optional, Sequence, Type, TypeVar, Union
=======
from collections import defaultdict
from typing import Any, ClassVar, Collection, Iterable, Mapping, Optional, Sequence, Type, Union
>>>>>>> 891a071d

import pandas as pd
import torch
from class_resolver import HintOrType
from docdata import parse_docdata
from torch import nn

from ..losses import Loss, MarginRankingLoss, loss_resolver
from ..nn.emb import Embedding, EmbeddingSpecification, RepresentationModule
from ..regularizers import NoRegularizer, Regularizer
from ..triples import CoreTriplesFactory, relation_inverter
from ..typing import ScorePack
from ..utils import NoRandomSeedNecessary, extend_batch, set_random_seed

__all__ = [
    "Model",
    "_OldAbstractModel",
    "EntityRelationEmbeddingModel",
]

logger = logging.getLogger(__name__)

RelationID = TypeVar("RelationID", int, torch.LongTensor)


class RelationInverter:
    """An interface for inverse-relation ID mapping."""

    # TODO: method is_inverse?

    @abstractmethod
    def get_inverse_id(self, relation_id: RelationID) -> RelationID:
        """Get the inverse ID for a given relation."""
        # TODO: inverse of inverse?
        raise NotImplementedError

    @abstractmethod
    def _map(self, batch: torch.LongTensor, index: int = 1) -> torch.LongTensor:
        raise NotImplementedError

    @abstractmethod
    def invert_(self, batch: torch.LongTensor, index: int = 1) -> torch.LongTensor:
        """Invert relations in a batch (in-place)."""
        raise NotImplementedError

    def map(self, batch: torch.LongTensor, index: int = 1, invert: bool = False) -> torch.LongTensor:
        """Map relations of batch, optionally also inverting them."""
        batch = self._map(batch=batch, index=index)
        return self.invert_(batch=batch, index=index) if invert else batch


class DefaultRelationInverter(RelationInverter):
    """Maps normal relations to even IDs, and the corresponding inverse to the next odd ID."""

    def get_inverse_id(self, relation_id: RelationID) -> RelationID:  # noqa: D102
        return relation_id + 1

    def _map(self, batch: torch.LongTensor, index: int = 1) -> torch.LongTensor:  # noqa: D102
        batch = batch.clone()
        batch[:, index] *= 2
        return batch

    def invert_(self, batch: torch.LongTensor, index: int = 1) -> torch.LongTensor:  # noqa: D102
        # The number of relations stored in the triples factory includes the number of inverse relations
        # Id of inverse relation: relation + 1
        batch[:, index] += 1
        return batch


relation_inverter = DefaultRelationInverter()


class Model(nn.Module, ABC):
    """A base module for KGE models.

    Subclasses of :class:`Model` can decide however they want on how to store entities' and
    relations' representations, how they want to be looked up, and how they should
    be scored. The :class:`OModel` provides a commonly used interface for models storing entity
    and relation representations in the form of :class:`pykeen.nn.Embedding`.
    """

    #: The default strategy for optimizing the model's hyper-parameters
    hpo_default: ClassVar[Mapping[str, Any]]

    _random_seed: Optional[int]

    #: The default loss function class
    loss_default: ClassVar[Type[Loss]] = MarginRankingLoss
    #: The default parameters for the default loss function class
    loss_default_kwargs: ClassVar[Optional[Mapping[str, Any]]] = dict(margin=1.0, reduction="mean")
    #: The instance of the loss
    loss: Loss

    #: the number of entities
    num_entities: int

    #: the number of relations
    num_relations: int

    #: whether to use inverse relations
    use_inverse_relations: bool

    can_slice_h: ClassVar[bool]
    can_slice_r: ClassVar[bool]
    can_slice_t: ClassVar[bool]

    def __init__(
        self,
        # TODO: we only need the triples factory for num_{entities,relations} -> allow to pass only those
        triples_factory: CoreTriplesFactory,
        loss: HintOrType[Loss] = None,
        loss_kwargs: Optional[Mapping[str, Any]] = None,
        predict_with_sigmoid: bool = False,
        random_seed: Optional[int] = None,
        use_inverse_relations: bool = False,
    ) -> None:
        """Initialize the module.

        :param triples_factory:
            The triples factory facilitates access to the dataset.
        :param loss:
            The loss to use. If None is given, use the loss default specific to the model subclass.
        :param predict_with_sigmoid:
            Whether to apply sigmoid onto the scores when predicting scores. Applying sigmoid at prediction time may
            lead to exactly equal scores for certain triples with very high, or very low score. When not trained with
            applying sigmoid (or using BCEWithLogitsLoss), the scores are not calibrated to perform well with sigmoid.
        :param random_seed:
            A random seed to use for initialising the model's weights. **Should** be set when aiming at reproducibility.
        :param use_inverse_relations:
            whether to use the inverse relations modelling technique
        """
        super().__init__()

        # Random seeds have to set before the embeddings are initialized
        if random_seed is None:
            logger.warning("No random seed is specified. This may lead to non-reproducible results.")
            self._random_seed = None
        elif random_seed is not NoRandomSeedNecessary:
            set_random_seed(random_seed)
            self._random_seed = random_seed

        # Loss
        if loss is None:
            self.loss = self.loss_default(**(self.loss_default_kwargs or {}))
        else:
            self.loss = loss_resolver.make(loss, pos_kwargs=loss_kwargs)

        self.use_inverse_relations = use_inverse_relations
        self.num_entities = triples_factory.num_entities
        self.num_relations = triples_factory.num_relations

        """
        When predict_with_sigmoid is set to True, the sigmoid function is applied to the logits during evaluation and
        also for predictions after training, but has no effect on the training.
        """
        self.predict_with_sigmoid = predict_with_sigmoid

    @property
    def effective_num_relations(self) -> int:
        """Return the effective number of relations, i.e., including inverse relations."""
        if self.use_inverse_relations:
            return 2 * self.num_relations
        return self.num_relations

    def __init_subclass__(cls, **kwargs):
        """Initialize the subclass.

        This checks for all subclasses if they are tagged with :class:`abc.ABC` with :func:`inspect.isabstract`.
        All non-abstract deriving models should have citation information. Subclasses can further override
        ``__init_subclass__``, but need to remember to call ``super().__init_subclass__`` as well so this
        gets run.
        """
        if not inspect.isabstract(cls):
            parse_docdata(cls)

    @property
    def device(self) -> torch.device:
        """Return the model's device."""
        devices = self.get_devices()
        if len(devices) == 0:
            raise ValueError("Could not infer device, since there are neither parameters nor buffers.")
        elif len(devices) > 1:
            # prepare debug information
            _info = defaultdict(list)
            for name, tensor in itertools.chain(self.named_parameters(), self.named_buffers()):
                _info[tensor.data.device].append(name)
            info = {device: sorted(tensor_names) for device, tensor_names in _info.items()}
            raise ValueError(f"Ambiguous device! Found: {devices}\n\n{info}")
        else:
            return next(iter(devices))

    def get_devices(self) -> Collection[torch.device]:
        """Return the device(s) from each components of the model."""
        return {tensor.data.device for tensor in itertools.chain(self.parameters(), self.buffers())}

    def reset_parameters_(self):  # noqa: D401
        """Reset all parameters of the model and enforce model constraints."""
        self._reset_parameters_()
        # TODO: why do we need to empty the cache?
        torch.cuda.empty_cache()
        self.post_parameter_update()
        return self

    """Base methods"""

    def post_forward_pass(self):
        """Run after calculating the forward loss."""

    def _free_graph_and_cache(self):
        """Run to free the graph and cache."""

    """Abstract methods"""

    @abstractmethod
    def _reset_parameters_(self):  # noqa: D401
        """Reset all parameters of the model in-place."""
        raise NotImplementedError

    def post_parameter_update(self) -> None:
        """Has to be called after each parameter update."""

    """Abstract methods - Scoring"""

    @abstractmethod
    def score_hrt(self, hrt_batch: torch.LongTensor) -> torch.FloatTensor:
        """Forward pass.

        This method takes head, relation and tail of each triple and calculates the corresponding score.

        :param hrt_batch: shape: (batch_size, 3), dtype: long
            The indices of (head, relation, tail) triples.

        :return: shape: (batch_size, 1), dtype: float
            The score for each triple.
        """

    @abstractmethod
    def score_t(self, hr_batch: torch.LongTensor, slice_size: Optional[int] = None) -> torch.FloatTensor:
        """Forward pass using right side (tail) prediction.

        This method calculates the score for all possible tails for each (head, relation) pair.

        :param hr_batch: shape: (batch_size, 2), dtype: long
            The indices of (head, relation) pairs.
        :param slice_size: >0
            The divisor for the scoring function when using slicing.

        :return: shape: (batch_size, num_entities), dtype: float
            For each h-r pair, the scores for all possible tails.
        """

    @abstractmethod
    def score_r(self, ht_batch: torch.LongTensor, slice_size: Optional[int] = None) -> torch.FloatTensor:
        """Forward pass using middle (relation) prediction.

        This method calculates the score for all possible relations for each (head, tail) pair.

        :param ht_batch: shape: (batch_size, 2), dtype: long
            The indices of (head, tail) pairs.
        :param slice_size: >0
            The divisor for the scoring function when using slicing.

        :return: shape: (batch_size, num_relations), dtype: float
            For each h-t pair, the scores for all possible relations.
        """
        # TODO: this currently compute (batch_size, num_relations) instead,
        # i.e., scores for normal and inverse relations

    @abstractmethod
    def score_h(self, rt_batch: torch.LongTensor, slice_size: Optional[int] = None) -> torch.FloatTensor:
        """Forward pass using left side (head) prediction.

        This method calculates the score for all possible heads for each (relation, tail) pair.

        :param rt_batch: shape: (batch_size, 2), dtype: long
            The indices of (relation, tail) pairs.
        :param slice_size: >0
            The divisor for the scoring function when using slicing.

        :return: shape: (batch_size, num_entities), dtype: float
            For each r-t pair, the scores for all possible heads.
        """

    @abstractmethod
    def collect_regularization_term(self) -> torch.FloatTensor:
        """Get the regularization term for the loss function."""

    """Concrete methods"""

    def get_grad_params(self) -> Iterable[nn.Parameter]:
        """Get the parameters that require gradients."""
        # TODO: Why do we need that? The optimizer takes care of filtering the parameters.
        return filter(lambda p: p.requires_grad, self.parameters())

    @property
    def num_parameter_bytes(self) -> int:
        """Calculate the number of bytes used for all parameters of the model."""
        return sum(param.numel() * param.element_size() for param in self.parameters(recurse=True))

    def save_state(self, path: Union[str, os.PathLike]) -> None:
        """Save the state of the model.

        :param path:
            Path of the file where to store the state in.
        """
        torch.save(self.state_dict(), path, pickle_protocol=pickle.HIGHEST_PROTOCOL)

    def load_state(self, path: Union[str, os.PathLike]) -> None:
        """Load the state of the model.

        :param path:
            Path of the file where to load the state from.
        """
        self.load_state_dict(torch.load(path, map_location=self.device))

    """Extended scoring methods"""

    def _prepare_batch(
        self,
        batch: Optional[torch.LongTensor],
        index_relation: int,
        invert_relation: bool,
    ) -> torch.LongTensor:
        if invert_relation and not self.use_inverse_relations:
            raise ValueError("Can only invert relations if use_inverse_relations is set to True")

        # TODO: with the current default inversion, we have to materialize the relation IDs
        if self.use_inverse_relations and batch is None:
            batch = torch.arange(self.num_relations, device=self.device)

        if batch is None:
            return None

        # send to device
        batch = batch.to(self.device)

        # map relation
        return relation_inverter.map(batch=batch, index=index_relation, invert=invert_relation)

    def score_hrt_extended(
        self,
        hrt_batch: torch.LongTensor,
        invert_relation: bool = False,
    ) -> torch.FloatTensor:
        """Forward pass.

        This method takes head, relation and tail of each triple and calculates the corresponding score.

        :param hrt_batch: shape: (batch_size, 3), dtype: long
            The indices of (head, relation, tail) triples.
        :param invert_relation:
            whether to invert the relation. If True, the model has to have enabled `use_inverse_relations`.

        :return: shape: (batch_size, 1), dtype: float
            The score for each triple.
        """
        return self.score_hrt(
            hrt_batch=self._prepare_batch(
                batch=hrt_batch,
                index_relation=1,
                invert_relation=invert_relation,
            ),
        )

    def score_h_extended(
        self,
        rt_batch: torch.LongTensor,
        slice_size: Optional[int] = None,
        invert_relation: bool = False,
    ) -> torch.FloatTensor:
        """Forward pass using left side (head) prediction.

        This method calculates the score for all possible heads for each (relation, tail) pair.

        :param rt_batch: shape: (batch_size, 2), dtype: long
            The indices of (relation, tail) pairs.
        :param slice_size: >0
            The divisor for the scoring function when using slicing.
        :param invert_relation:
            whether to invert the relation. If True, the model has to have enabled `use_inverse_relations`.

        :return: shape: (batch_size, num_entities), dtype: float
            For each r-t pair, the scores for all possible heads.
        """
        return self.score_h(
            rt_batch=self._prepare_batch(
                batch=rt_batch,
                index_relation=0,
                invert_relation=invert_relation,
            ),
            slice_size=slice_size,
        )

    def score_r_extended(
        self,
        ht_batch: torch.LongTensor,
        slice_size: Optional[int] = None,
        invert_relation: bool = False,
    ) -> torch.FloatTensor:
        """Forward pass using middle (relation) prediction.

        This method calculates the score for all possible relations for each (head, tail) pair.

        :param ht_batch: shape: (batch_size, 2), dtype: long
            The indices of (head, tail) pairs.
        :param slice_size: >0
            The divisor for the scoring function when using slicing.
        :param invert_relation:
            whether to invert the relation. If True, the model has to have enabled `use_inverse_relations`.

        :return: shape: (batch_size, num_relations), dtype: float
            For each h-t pair, the scores for all possible relations.
        """
        if invert_relation:
            raise NotImplementedError
        return self.score_r(ht_batch=ht_batch, slice_size=slice_size)

    def score_t_extended(
        self,
        hr_batch: torch.LongTensor,
        slice_size: Optional[int] = None,
        invert_relation: bool = False,
    ) -> torch.FloatTensor:
        """Forward pass using right side (tail) prediction.

        This method calculates the score for all possible tails for each (head, relation) pair.

        :param hr_batch: shape: (batch_size, 2), dtype: long
            The indices of (head, relation) pairs.
        :param slice_size: >0
            The divisor for the scoring function when using slicing.
        :param invert_relation:
            whether to invert the relation. If True, the model has to have enabled `use_inverse_relations`.

        :return: shape: (batch_size, num_entities), dtype: float
            For each h-r pair, the scores for all possible tails.
        """
        return self.score_t(
            hr_batch=self._prepare_batch(
                batch=hr_batch,
                index_relation=1,
                invert_relation=invert_relation,
            ),
            slice_size=slice_size,
        )

    """Prediction methods"""

    def predict_hrt(self, hrt_batch: torch.LongTensor) -> torch.FloatTensor:
        """Calculate the scores for triples.

        This method takes head, relation and tail of each triple and calculates the corresponding score.

        Additionally, the model is set to evaluation mode.

        :param hrt_batch: shape: (number of triples, 3), dtype: long
            The indices of (head, relation, tail) triples.

        :return: shape: (number of triples, 1), dtype: float
            The score for each triple.
        """
        self.eval()  # Enforce evaluation mode
        scores = self.score_hrt_extended(hrt_batch=hrt_batch)
        if self.predict_with_sigmoid:
            scores = torch.sigmoid(scores)
        return scores

    def predict_h(
        self,
        rt_batch: torch.LongTensor,
        slice_size: Optional[int] = None,
    ) -> torch.FloatTensor:
        """Forward pass using left side (head) prediction for obtaining scores of all possible heads.

        This method calculates the score for all possible heads for each (relation, tail) pair.

        .. note::

            If the model has been trained with inverse relations, the task of predicting
            the head entities becomes the task of predicting the tail entities of the
            inverse triples, i.e., $f(*,r,t)$ is predicted by means of $f(t,r_{inv},*)$.

        Additionally, the model is set to evaluation mode.

        :param rt_batch: shape: (batch_size, 2), dtype: long
            The indices of (relation, tail) pairs.
        :param slice_size: >0
            The divisor for the scoring function when using slicing.

        :return: shape: (batch_size, num_entities), dtype: float
            For each r-t pair, the scores for all possible heads.
        """
        self.eval()  # Enforce evaluation mode
        if self.use_inverse_relations:
            scores = self.score_t_extended(hr_batch=rt_batch.flip(1), slice_size=slice_size, invert_relation=True)
        else:
            scores = self.score_h_extended(rt_batch=rt_batch, slice_size=slice_size)
        if self.predict_with_sigmoid:
            scores = torch.sigmoid(scores)
        return scores

    def predict_t(
        self,
        hr_batch: torch.LongTensor,
        slice_size: Optional[int] = None,
    ) -> torch.FloatTensor:
        """Forward pass using right side (tail) prediction for obtaining scores of all possible tails.

        This method calculates the score for all possible tails for each (head, relation) pair.

        Additionally, the model is set to evaluation mode.

        :param hr_batch: shape: (batch_size, 2), dtype: long
            The indices of (head, relation) pairs.
        :param slice_size: >0
            The divisor for the scoring function when using slicing.

        :return: shape: (batch_size, num_entities), dtype: float
            For each h-r pair, the scores for all possible tails.

        .. note::

            We only expect the right side-predictions, i.e., $(h,r,*)$ to change its
            default behavior when the model has been trained with inverse relations
            (mainly because of the behavior of the LCWA training approach). This is why
            the :func:`predict_h` has different behavior depending on
            if inverse triples were used in training, and why this function has the same
            behavior regardless of the use of inverse triples.
        """
        self.eval()  # Enforce evaluation mode
        scores = self.score_t_extended(hr_batch, slice_size=slice_size)
        if self.predict_with_sigmoid:
            scores = torch.sigmoid(scores)
        return scores

    def predict_r(
        self,
        ht_batch: torch.LongTensor,
        slice_size: Optional[int] = None,
    ) -> torch.FloatTensor:
        """Forward pass using middle (relation) prediction for obtaining scores of all possible relations.

        This method calculates the score for all possible relations for each (head, tail) pair.

        Additionally, the model is set to evaluation mode.

        :param ht_batch: shape: (batch_size, 2), dtype: long
            The indices of (head, tail) pairs.
        :param slice_size: >0
            The divisor for the scoring function when using slicing.

        :return: shape: (batch_size, num_real_relations), dtype: float
            For each h-t pair, the scores for all possible relations.
        """
        self.eval()  # Enforce evaluation mode
        ht_batch = ht_batch.to(self.device)
        scores = self.score_r_extended(ht_batch, slice_size=slice_size)
        if self.predict_with_sigmoid:
            scores = torch.sigmoid(scores)
        return scores

    def get_all_prediction_df(
        self,
        *,
        k: Optional[int] = None,
        batch_size: int = 1,
        **kwargs,
    ) -> Union[ScorePack, pd.DataFrame]:
        """Compute scores for all triples, optionally returning only the k highest scoring.

        .. note:: This operation is computationally very expensive for reasonably-sized knowledge graphs.
        .. warning:: Setting k=None may lead to huge memory requirements.

        :param k:
            The number of triples to return. Set to None, to keep all.
        :param batch_size:
            The batch size to use for calculating scores.
        :param kwargs: Additional kwargs to pass to :func:`pykeen.models.predict.get_all_prediction_df`.
        :return: shape: (k, 3)
            A tensor containing the k highest scoring triples, or all possible triples if k=None.
        """
        from .predict import get_all_prediction_df

        warnings.warn("Use pykeen.models.predict.get_all_prediction_df", DeprecationWarning)
        return get_all_prediction_df(model=self, k=k, batch_size=batch_size, **kwargs)

    def get_head_prediction_df(
        self,
        relation_label: str,
        tail_label: str,
        **kwargs,
    ) -> pd.DataFrame:
        """Predict heads for the given relation and tail (given by label).

        :param relation_label: The string label for the relation
        :param tail_label: The string label for the tail entity
        :param kwargs: Keyword arguments passed to :func:`pykeen.models.predict.get_head_prediction_df`

        The following example shows that after you train a model on the Nations dataset,
        you can score all entities w.r.t a given relation and tail entity.

        >>> from pykeen.pipeline import pipeline
        >>> result = pipeline(
        ...     dataset='Nations',
        ...     model='RotatE',
        ... )
        >>> df = result.model.get_head_prediction_df('accusation', 'brazil', triples_factory=result.training)
        """
        from .predict import get_head_prediction_df

        warnings.warn("Use pykeen.models.predict.get_head_prediction_df", DeprecationWarning)
        return get_head_prediction_df(self, relation_label=relation_label, tail_label=tail_label, **kwargs)

    def get_relation_prediction_df(
        self,
        head_label: str,
        tail_label: str,
        **kwargs,
    ) -> pd.DataFrame:
        """Predict relations for the given head and tail (given by label).

        :param head_label: The string label for the head entity
        :param tail_label: The string label for the tail entity
        :param kwargs: Keyword arguments passed to :func:`pykeen.models.predict.get_relation_prediction_df`
        """
        from .predict import get_relation_prediction_df

        warnings.warn("Use pykeen.models.predict.get_relation_prediction_df", DeprecationWarning)
        return get_relation_prediction_df(self, head_label=head_label, tail_label=tail_label, **kwargs)

    def get_tail_prediction_df(
        self,
        head_label: str,
        relation_label: str,
        **kwargs,
    ) -> pd.DataFrame:
        """Predict tails for the given head and relation (given by label).

        :param head_label: The string label for the head entity
        :param relation_label: The string label for the relation
        :param kwargs: Keyword arguments passed to :func:`pykeen.models.predict.get_tail_prediction_df`

        The following example shows that after you train a model on the Nations dataset,
        you can score all entities w.r.t a given head entity and relation.

        >>> from pykeen.pipeline import pipeline
        >>> result = pipeline(
        ...     dataset='Nations',
        ...     model='RotatE',
        ... )
        >>> df = result.model.get_tail_prediction_df('brazil', 'accusation', triples_factory=result.training)
        """
        from .predict import get_tail_prediction_df

        warnings.warn("Use pykeen.models.predict.get_tail_prediction_df", DeprecationWarning)
        return get_tail_prediction_df(self, head_label=head_label, relation_label=relation_label, **kwargs)

    """Inverse scoring"""

    def score_hrt_inverse(
        self,
        hrt_batch: torch.LongTensor,
    ) -> torch.FloatTensor:
        r"""Score triples based on inverse triples, i.e., compute $f(h,r,t)$ based on $f(t,r_{inv},h)$.

        When training with inverse relations, the model produces two (different) scores for a triple $(h,r,t) \in K$.
        The forward score is calculated from $f(h,r,t)$ and the inverse score is calculated from $f(t,r_{inv},h)$.
        This function enables users to inspect the scores obtained by using the corresponding inverse triples.
        """
        return self.score_hrt_extended(hrt_batch=hrt_batch.flip(1), invert_relation=True)

    def score_t_inverse(self, hr_batch: torch.LongTensor, slice_size: Optional[int] = None):
        """Score all tails for a batch of (h,r)-pairs using the head predictions for the inverses $(*,r_{inv},h)$."""
        return self.score_h_extended(rt_batch=hr_batch.flip(1), slice_size=slice_size, invert_relation=True)

    def score_h_inverse(self, rt_batch: torch.LongTensor, slice_size: Optional[int] = None):
        """Score all heads for a batch of (r,t)-pairs using the tail predictions for the inverses $(t,r_{inv},*)$."""
        return self.score_t_extended(hr_batch=rt_batch.flip(1), slice_size=slice_size, invert_relation=True)


class _OldAbstractModel(Model, ABC, autoreset=False):
    """A base module for PyKEEN 1.0-style KGE models."""

    #: The default regularizer class
    regularizer_default: ClassVar[Optional[Type[Regularizer]]] = None
    #: The default parameters for the default regularizer class
    regularizer_default_kwargs: ClassVar[Optional[Mapping[str, Any]]] = None
    #: The instance of the regularizer
    regularizer: Regularizer  # type: ignore

    can_slice_h = False
    can_slice_r = False
    can_slice_t = False

    def __init__(
        self,
        *,
        triples_factory: CoreTriplesFactory,
<<<<<<< HEAD
=======
        loss: Optional[Loss] = None,
        predict_with_sigmoid: bool = False,
        random_seed: Optional[int] = None,
>>>>>>> 891a071d
        regularizer: Optional[Regularizer] = None,
        **kwargs,
    ) -> None:
        """Initialize the module.

        :param triples_factory:
            The triples factory facilitates access to the dataset.
<<<<<<< HEAD
=======
        :param loss:
            The loss to use. If None is given, use the loss default specific to the model subclass.
        :param predict_with_sigmoid:
            Whether to apply sigmoid onto the scores when predicting scores. Applying sigmoid at prediction time may
            lead to exactly equal scores for certain triples with very high, or very low score. When not trained with
            applying sigmoid (or using BCEWithLogitsLoss), the scores are not calibrated to perform well with sigmoid.
        :param random_seed:
            A random seed to use for initialising the model's weights. **Should** be set when aiming at reproducibility.
>>>>>>> 891a071d
        :param regularizer:
            A regularizer to use for training.
        :param kwargs:
            additional keyword-based arguments passed to Model.__init__
        """
<<<<<<< HEAD
        super().__init__(triples_factory=triples_factory, **kwargs)
=======
        super().__init__(
            triples_factory=triples_factory,
            loss=loss,
            predict_with_sigmoid=predict_with_sigmoid,
            random_seed=random_seed,
        )
>>>>>>> 891a071d
        # Regularizer
        if regularizer is not None:
            self.regularizer = regularizer
        elif self.regularizer_default is not None:
            self.regularizer = self.regularizer_default(
                **(self.regularizer_default_kwargs or {}),
            )
        else:
            self.regularizer = NoRegularizer()

        self._entity_ids = triples_factory.entity_ids
        self._relation_ids = triples_factory.relation_ids

    def __init_subclass__(cls, autoreset: bool = True, **kwargs):  # noqa:D105
        super().__init_subclass__(**kwargs)
        if autoreset:
            _add_post_reset_parameters(cls)

    def post_parameter_update(self) -> None:
        """Has to be called after each parameter update."""
        self.regularizer.reset()

    def regularize_if_necessary(self, *tensors: torch.FloatTensor) -> None:
        """Update the regularizer's term given some tensors, if regularization is requested.

        :param tensors: The tensors that should be passed to the regularizer to update its term.
        """
        if self.training:
            self.regularizer.update(*tensors)

    def score_t(self, hr_batch: torch.LongTensor, slice_size: Optional[int] = None) -> torch.FloatTensor:
        """Forward pass using right side (tail) prediction.

        This method calculates the score for all possible tails for each (head, relation) pair.

        :param hr_batch: shape: (batch_size, 2), dtype: long
            The indices of (head, relation) pairs.
        :param slice_size: >0
            The divisor for the scoring function when using slicing.

        :return: shape: (batch_size, num_entities), dtype: float
            For each h-r pair, the scores for all possible tails.
        """
        logger.warning(
            "Calculations will fall back to using the score_hrt method, since this model does not have a specific "
            "score_t function. This might cause the calculations to take longer than necessary.",
        )
        # Extend the hr_batch such that each (h, r) pair is combined with all possible tails
        hrt_batch = extend_batch(batch=hr_batch, all_ids=list(self._entity_ids), dim=2)
        # Calculate the scores for each (h, r, t) triple using the generic interaction function
        expanded_scores = self.score_hrt(hrt_batch=hrt_batch)
        # Reshape the scores to match the pre-defined output shape of the score_t function.
        scores = expanded_scores.view(hr_batch.shape[0], -1)
        return scores

    def score_h(self, rt_batch: torch.LongTensor, slice_size: Optional[int] = None) -> torch.FloatTensor:
        """Forward pass using left side (head) prediction.

        This method calculates the score for all possible heads for each (relation, tail) pair.

        :param rt_batch: shape: (batch_size, 2), dtype: long
            The indices of (relation, tail) pairs.
        :param slice_size: >0
            The divisor for the scoring function when using slicing.

        :return: shape: (batch_size, num_entities), dtype: float
            For each r-t pair, the scores for all possible heads.
        """
        logger.warning(
            "Calculations will fall back to using the score_hrt method, since this model does not have a specific "
            "score_h function. This might cause the calculations to take longer than necessary.",
        )
        # Extend the rt_batch such that each (r, t) pair is combined with all possible heads
        hrt_batch = extend_batch(batch=rt_batch, all_ids=list(self._entity_ids), dim=0)
        # Calculate the scores for each (h, r, t) triple using the generic interaction function
        expanded_scores = self.score_hrt(hrt_batch=hrt_batch)
        # Reshape the scores to match the pre-defined output shape of the score_h function.
        scores = expanded_scores.view(rt_batch.shape[0], -1)
        return scores

    def score_r(self, ht_batch: torch.LongTensor, slice_size: Optional[int] = None) -> torch.FloatTensor:
        """Forward pass using middle (relation) prediction.

        This method calculates the score for all possible relations for each (head, tail) pair.

        :param ht_batch: shape: (batch_size, 2), dtype: long
            The indices of (head, tail) pairs.
        :param slice_size: >0
            The divisor for the scoring function when using slicing.

        :return: shape: (batch_size, num_relations), dtype: float
            For each h-t pair, the scores for all possible relations.
        """
        logger.warning(
            "Calculations will fall back to using the score_hrt method, since this model does not have a specific "
            "score_r function. This might cause the calculations to take longer than necessary.",
        )
        # Extend the ht_batch such that each (h, t) pair is combined with all possible relations
        hrt_batch = extend_batch(batch=ht_batch, all_ids=list(self._relation_ids), dim=1)
        # Calculate the scores for each (h, r, t) triple using the generic interaction function
        expanded_scores = self.score_hrt(hrt_batch=hrt_batch)
        # Reshape the scores to match the pre-defined output shape of the score_r function.
        scores = expanded_scores.view(ht_batch.shape[0], -1)
        return scores

    def collect_regularization_term(self) -> torch.FloatTensor:  # noqa: D102
        return self.regularizer.term

    def post_forward_pass(self):
        """Run after calculating the forward loss."""
        self.regularizer.reset()

    def _free_graph_and_cache(self):
        self.regularizer.reset()


class EntityRelationEmbeddingModel(_OldAbstractModel, ABC, autoreset=False):
    """A base module for KGE models that have different embeddings for entities and relations."""

    #: Primary embeddings for entities
    entity_embeddings: Embedding
    #: Primary embeddings for relations
    relation_embeddings: Embedding

    def __init__(
        self,
        *,
        triples_factory: CoreTriplesFactory,
        entity_representations: EmbeddingSpecification,
        relation_representations: EmbeddingSpecification,
        loss: Optional[Loss] = None,
        predict_with_sigmoid: bool = False,
        random_seed: Optional[int] = None,
        regularizer: Optional[Regularizer] = None,
    ) -> None:
        """Initialize the entity embedding model.

        .. seealso:: Constructor of the base class :class:`pykeen.models.Model`
        """
        super().__init__(
            triples_factory=triples_factory,
            loss=loss,
            random_seed=random_seed,
            regularizer=regularizer,
            predict_with_sigmoid=predict_with_sigmoid,
        )
        self.entity_embeddings = entity_representations.make(
            num_embeddings=triples_factory.num_entities,
            device=self.device,
        )
        self.relation_embeddings = relation_representations.make(
            num_embeddings=triples_factory.num_relations,
            device=self.device,
        )

    @property
    def embedding_dim(self) -> int:  # noqa:D401
        """The entity embedding dimension."""
        return self.entity_embeddings.embedding_dim

    @property
    def relation_dim(self) -> int:  # noqa:D401
        """The relation embedding dimension."""
        return self.relation_embeddings.embedding_dim

    @property
    def entity_representations(self) -> Sequence[RepresentationModule]:  # noqa:D401
        """The entity representations.

        This property provides forward compatibility with the new-style :class:`pykeen.models.ERModel`.
        """
        return [self.entity_embeddings]

    @property
    def relation_representations(self) -> Sequence[RepresentationModule]:  # noqa:D401
        """The relation representations.

        This property provides forward compatibility with the new-style :class:`pykeen.models.ERModel`.
        """
        return [self.relation_embeddings]

    def _reset_parameters_(self):  # noqa: D102
        self.entity_embeddings.reset_parameters()
        self.relation_embeddings.reset_parameters()

    def post_parameter_update(self) -> None:  # noqa: D102
        # make sure to call this first, to reset regularizer state!
        super().post_parameter_update()
        self.entity_embeddings.post_parameter_update()
        self.relation_embeddings.post_parameter_update()


def _add_post_reset_parameters(cls: Type[Model]) -> None:
    # The following lines add in a post-init hook to all subclasses
    # such that the reset_parameters_() function is run
    _original_init = cls.__init__

    @functools.wraps(_original_init)
    def _new_init(self, *args, **kwargs):
        _original_init(self, *args, **kwargs)
        self.reset_parameters_()

    # sorry mypy, but this kind of evil must be permitted.
    cls.__init__ = _new_init  # type: ignore<|MERGE_RESOLUTION|>--- conflicted
+++ resolved
@@ -13,12 +13,8 @@
 import pickle
 import warnings
 from abc import ABC, abstractmethod
-<<<<<<< HEAD
-from typing import Any, ClassVar, Iterable, Mapping, Optional, Sequence, Type, TypeVar, Union
-=======
 from collections import defaultdict
 from typing import Any, ClassVar, Collection, Iterable, Mapping, Optional, Sequence, Type, Union
->>>>>>> 891a071d
 
 import pandas as pd
 import torch
@@ -717,12 +713,6 @@
         self,
         *,
         triples_factory: CoreTriplesFactory,
-<<<<<<< HEAD
-=======
-        loss: Optional[Loss] = None,
-        predict_with_sigmoid: bool = False,
-        random_seed: Optional[int] = None,
->>>>>>> 891a071d
         regularizer: Optional[Regularizer] = None,
         **kwargs,
     ) -> None:
@@ -730,32 +720,12 @@
 
         :param triples_factory:
             The triples factory facilitates access to the dataset.
-<<<<<<< HEAD
-=======
-        :param loss:
-            The loss to use. If None is given, use the loss default specific to the model subclass.
-        :param predict_with_sigmoid:
-            Whether to apply sigmoid onto the scores when predicting scores. Applying sigmoid at prediction time may
-            lead to exactly equal scores for certain triples with very high, or very low score. When not trained with
-            applying sigmoid (or using BCEWithLogitsLoss), the scores are not calibrated to perform well with sigmoid.
-        :param random_seed:
-            A random seed to use for initialising the model's weights. **Should** be set when aiming at reproducibility.
->>>>>>> 891a071d
         :param regularizer:
             A regularizer to use for training.
         :param kwargs:
             additional keyword-based arguments passed to Model.__init__
         """
-<<<<<<< HEAD
         super().__init__(triples_factory=triples_factory, **kwargs)
-=======
-        super().__init__(
-            triples_factory=triples_factory,
-            loss=loss,
-            predict_with_sigmoid=predict_with_sigmoid,
-            random_seed=random_seed,
-        )
->>>>>>> 891a071d
         # Regularizer
         if regularizer is not None:
             self.regularizer = regularizer
