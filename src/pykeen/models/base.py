# -*- coding: utf-8 -*-

"""Base module for all KGE models."""

from __future__ import annotations

import functools
import inspect
import itertools
import logging
import os
import pickle
import warnings
from abc import ABC, abstractmethod
from collections import defaultdict
from typing import Any, ClassVar, Collection, Iterable, Mapping, Optional, Sequence, Type, Union

import pandas as pd
import torch
from class_resolver import HintOrType
from docdata import parse_docdata
from torch import nn

from ..losses import Loss, MarginRankingLoss, loss_resolver
from ..nn.emb import Embedding, EmbeddingSpecification, RepresentationModule
from ..regularizers import NoRegularizer, Regularizer
from ..triples import CoreTriplesFactory, relation_inverter
from ..typing import LABEL_HEAD, LABEL_RELATION, LABEL_TAIL, InductiveMode, MappedTriples, ScorePack, Target
from ..utils import NoRandomSeedNecessary, extend_batch, set_random_seed

__all__ = [
    "Model",
    "_OldAbstractModel",
    "EntityRelationEmbeddingModel",
]

logger = logging.getLogger(__name__)


class DeviceResolutionError(ValueError):
    """An error in the resolution of a model's device."""


class AmbiguousDeviceError(DeviceResolutionError):
    """An error raised if there is ambiguity in device resolution."""

    def __init__(self, module: nn.Module) -> None:
        """Initialize the error."""
        _info = defaultdict(list)
        for name, tensor in itertools.chain(module.named_parameters(), module.named_buffers()):
            _info[tensor.data.device].append(name)
        info = {device: sorted(tensor_names) for device, tensor_names in _info.items()}
        super().__init__(f"Ambiguous device! Found: {list(info.keys())}\n\n{info}")


class Model(nn.Module, ABC):
    """A base module for KGE models.

    Subclasses of :class:`Model` can decide however they want on how to store entities' and
    relations' representations, how they want to be looked up, and how they should
    be scored. The :class:`OModel` provides a commonly used interface for models storing entity
    and relation representations in the form of :class:`pykeen.nn.Embedding`.
    """

    #: The default strategy for optimizing the model's hyper-parameters
    hpo_default: ClassVar[Mapping[str, Any]]

    _random_seed: Optional[int]

    #: The default loss function class
    loss_default: ClassVar[Type[Loss]] = MarginRankingLoss
    #: The default parameters for the default loss function class
    loss_default_kwargs: ClassVar[Optional[Mapping[str, Any]]] = dict(margin=1.0, reduction="mean")
    #: The instance of the loss
    loss: Loss

    num_entities: int
    num_relations: int
    use_inverse_triples: bool

    can_slice_h: ClassVar[bool]
    can_slice_r: ClassVar[bool]
    can_slice_t: ClassVar[bool]

    def __init__(
        self,
        *,
        triples_factory: CoreTriplesFactory,
        loss: HintOrType[Loss] = None,
        loss_kwargs: Optional[Mapping[str, Any]] = None,
        predict_with_sigmoid: bool = False,
        random_seed: Optional[int] = None,
    ) -> None:
        """Initialize the module.

        :param triples_factory:
            The triples factory facilitates access to the dataset.
        :param loss:
            The loss to use. If None is given, use the loss default specific to the model subclass.
        :param predict_with_sigmoid:
            Whether to apply sigmoid onto the scores when predicting scores. Applying sigmoid at prediction time may
            lead to exactly equal scores for certain triples with very high, or very low score. When not trained with
            applying sigmoid (or using BCEWithLogitsLoss), the scores are not calibrated to perform well with sigmoid.
        :param random_seed:
            A random seed to use for initialising the model's weights. **Should** be set when aiming at reproducibility.
        """
        super().__init__()

        # Random seeds have to set before the embeddings are initialized
        if random_seed is None:
            logger.warning("No random seed is specified. This may lead to non-reproducible results.")
            self._random_seed = None
        elif random_seed is not NoRandomSeedNecessary:
            set_random_seed(random_seed)
            self._random_seed = random_seed

        # Loss
        if loss is None:
            self.loss = self.loss_default(**(self.loss_default_kwargs or {}))
        else:
            self.loss = loss_resolver.make(loss, pos_kwargs=loss_kwargs)

        self.use_inverse_triples = triples_factory.create_inverse_triples
        self.num_entities = triples_factory.num_entities
        self.num_relations = triples_factory.num_relations

        """
        When predict_with_sigmoid is set to True, the sigmoid function is applied to the logits during evaluation and
        also for predictions after training, but has no effect on the training.
        """
        self.predict_with_sigmoid = predict_with_sigmoid

    @property
    def num_real_relations(self) -> int:
        """Return the real number of relations (without inverses)."""
        if self.use_inverse_triples:
            return self.num_relations // 2
        return self.num_relations

    def __init_subclass__(cls, **kwargs):
        """Initialize the subclass.

        This checks for all subclasses if they are tagged with :class:`abc.ABC` with :func:`inspect.isabstract`.
        All non-abstract deriving models should have citation information. Subclasses can further override
        ``__init_subclass__``, but need to remember to call ``super().__init_subclass__`` as well so this
        gets run.
        """
        if not inspect.isabstract(cls):
            parse_docdata(cls)

    @property
    def device(self) -> torch.device:
        """Return the model's device."""
        return self.get_preferred_device(allow_ambiguity=False)

    def get_devices(self) -> Collection[torch.device]:
        """Return the device(s) from each components of the model."""
        return {tensor.data.device for tensor in itertools.chain(self.parameters(), self.buffers())}

    def get_preferred_device(self, allow_ambiguity: bool = True) -> torch.device:
        """Return the preferred device."""
        devices = self.get_devices()
        if len(devices) == 0:
            raise DeviceResolutionError("Could not infer device, since there are neither parameters nor buffers.")
        if len(devices) == 1:
            return next(iter(devices))
        if not allow_ambiguity:
            raise AmbiguousDeviceError(self)
        # try to resolve ambiguous device; there has to be at least one cuda device
        cuda_devices = {d for d in devices if d.type == "cuda"}
        if len(cuda_devices) == 1:
            return next(iter(cuda_devices))
        raise AmbiguousDeviceError(self)

    def reset_parameters_(self):  # noqa: D401
        """Reset all parameters of the model and enforce model constraints."""
        self._reset_parameters_()
        # TODO: why do we need to empty the cache?
        torch.cuda.empty_cache()
        self.post_parameter_update()
        return self

    """Base methods"""

    def post_forward_pass(self):
        """Run after calculating the forward loss."""

    def _free_graph_and_cache(self):
        """Run to free the graph and cache."""

    """Abstract methods"""

    @abstractmethod
    def _reset_parameters_(self):  # noqa: D401
        """Reset all parameters of the model in-place."""

    # @abstractmethod
    def _get_entity_len(self, mode: InductiveMode) -> int:
        """Get the number of entities depending on the mode parameters."""
        # TODO
        # raise NotImplementedError
        return self.num_entities

    def post_parameter_update(self) -> None:
        """Has to be called after each parameter update."""

    """Abstract methods - Scoring"""

    @abstractmethod
<<<<<<< HEAD
    def score_hrt(self, hrt_batch: torch.LongTensor, mode: InductiveMode = None) -> torch.FloatTensor:
=======
    def score_hrt(self, hrt_batch: torch.LongTensor, *, mode: Optional[InductiveMode] = None) -> torch.FloatTensor:
>>>>>>> ecc2c22e
        """Forward pass.

        This method takes head, relation and tail of each triple and calculates the corresponding score.

        :param hrt_batch: shape: (batch_size, 3), dtype: long
            The indices of (head, relation, tail) triples.
        :param mode:
<<<<<<< HEAD
            The pass mode. Is None for transductive and "training" / "validation" / "testing" in inductive.

        :raises NotImplementedError:
            If the method was not implemented for this class.

=======
            The pass mode, which is None in the transductive setting and one of "training",
            "validation", or "testing" in the inductive setting.
>>>>>>> ecc2c22e
        :return: shape: (batch_size, 1), dtype: float
            The score for each triple.
        """

    @abstractmethod
    def score_t(
<<<<<<< HEAD
        self, hr_batch: torch.LongTensor, slice_size: Optional[int] = None, mode: InductiveMode = None
=======
        self, hr_batch: torch.LongTensor, *, slice_size: Optional[int] = None, mode: Optional[InductiveMode] = None
>>>>>>> ecc2c22e
    ) -> torch.FloatTensor:
        """Forward pass using right side (tail) prediction.

        This method calculates the score for all possible tails for each (head, relation) pair.

        :param hr_batch: shape: (batch_size, 2), dtype: long
            The indices of (head, relation) pairs.
        :param slice_size: >0
            The divisor for the scoring function when using slicing.
        :param mode:
<<<<<<< HEAD
            The pass mode. Is None for transductive and "training" / "validation" / "testing" in inductive.
=======
            The pass mode, which is None in the transductive setting and one of "training",
            "validation", or "testing" in the inductive setting.
>>>>>>> ecc2c22e

        :return: shape: (batch_size, num_entities), dtype: float
            For each h-r pair, the scores for all possible tails.
        """

    @abstractmethod
    def score_r(
<<<<<<< HEAD
        self, ht_batch: torch.LongTensor, slice_size: Optional[int] = None, mode: InductiveMode = None
=======
        self, ht_batch: torch.LongTensor, *, slice_size: Optional[int] = None, mode: Optional[InductiveMode] = None
>>>>>>> ecc2c22e
    ) -> torch.FloatTensor:
        """Forward pass using middle (relation) prediction.

        This method calculates the score for all possible relations for each (head, tail) pair.

        :param ht_batch: shape: (batch_size, 2), dtype: long
            The indices of (head, tail) pairs.
        :param slice_size: >0
            The divisor for the scoring function when using slicing.
        :param mode:
<<<<<<< HEAD
            The pass mode. Is None for transductive and "training" / "validation" / "testing" in inductive.
=======
            The pass mode, which is None in the transductive setting and one of "training",
            "validation", or "testing" in the inductive setting.
>>>>>>> ecc2c22e

        :return: shape: (batch_size, num_real_relations), dtype: float
            For each h-t pair, the scores for all possible relations.
        """
        # TODO: this currently compute (batch_size, num_relations) instead,
        # i.e., scores for normal and inverse relations

    @abstractmethod
    def score_h(
<<<<<<< HEAD
        self, rt_batch: torch.LongTensor, slice_size: Optional[int] = None, mode: InductiveMode = None
=======
        self, rt_batch: torch.LongTensor, *, slice_size: Optional[int] = None, mode: Optional[InductiveMode] = None
>>>>>>> ecc2c22e
    ) -> torch.FloatTensor:
        """Forward pass using left side (head) prediction.

        This method calculates the score for all possible heads for each (relation, tail) pair.

        :param rt_batch: shape: (batch_size, 2), dtype: long
            The indices of (relation, tail) pairs.
        :param slice_size: >0
            The divisor for the scoring function when using slicing.
        :param mode:
<<<<<<< HEAD
            The pass mode. Is None for transductive and "training" / "validation" / "testing" in inductive.
=======
            The pass mode, which is None in the transductive setting and one of "training",
            "validation", or "testing" in the inductive setting.
>>>>>>> ecc2c22e

        :return: shape: (batch_size, num_entities), dtype: float
            For each r-t pair, the scores for all possible heads.
        """

    @abstractmethod
    def collect_regularization_term(self) -> torch.FloatTensor:
        """Get the regularization term for the loss function."""

    """Concrete methods"""

    def get_grad_params(self) -> Iterable[nn.Parameter]:
        """Get the parameters that require gradients."""
        # TODO: Why do we need that? The optimizer takes care of filtering the parameters.
        return filter(lambda p: p.requires_grad, self.parameters())

    @property
    def num_parameter_bytes(self) -> int:
        """Calculate the number of bytes used for all parameters of the model."""
        return sum(param.numel() * param.element_size() for param in self.parameters(recurse=True))

    def save_state(self, path: Union[str, os.PathLike]) -> None:
        """Save the state of the model.

        :param path:
            Path of the file where to store the state in.
        """
        torch.save(self.state_dict(), path, pickle_protocol=pickle.HIGHEST_PROTOCOL)

    def load_state(self, path: Union[str, os.PathLike]) -> None:
        """Load the state of the model.

        :param path:
            Path of the file where to load the state from.
        """
        self.load_state_dict(torch.load(path, map_location=self.device))

    """Prediction methods"""

    def _prepare_batch(self, batch: torch.LongTensor, index_relation: int) -> torch.LongTensor:
        # send to device
        batch = batch.to(self.device)

        # special handling of inverse relations
        if not self.use_inverse_triples:
            return batch

        # when trained on inverse relations, the internal relation ID is twice the original relation ID
        return relation_inverter.map(batch=batch, index=index_relation, invert=False)

<<<<<<< HEAD
    def predict_hrt(self, hrt_batch: torch.LongTensor, mode: InductiveMode = None) -> torch.FloatTensor:
=======
    def predict_hrt(self, hrt_batch: torch.LongTensor, *, mode: Optional[InductiveMode] = None) -> torch.FloatTensor:
>>>>>>> ecc2c22e
        """Calculate the scores for triples.

        This method takes head, relation and tail of each triple and calculates the corresponding score.

        Additionally, the model is set to evaluation mode.

        :param hrt_batch: shape: (number of triples, 3), dtype: long
            The indices of (head, relation, tail) triples.
        :param mode:
            The pass mode. Is None for transductive and "training" / "validation" / "testing" in inductive.

        :return: shape: (number of triples, 1), dtype: float
            The score for each triple.
        """
        self.eval()  # Enforce evaluation mode
        scores = self.score_hrt(self._prepare_batch(batch=hrt_batch, index_relation=1), mode=mode)
        if self.predict_with_sigmoid:
            scores = torch.sigmoid(scores)
        return scores

    def predict_h(
<<<<<<< HEAD
        self,
        rt_batch: torch.LongTensor,
        slice_size: Optional[int] = None,
        mode: InductiveMode = None,
=======
        self, rt_batch: torch.LongTensor, *, slice_size: Optional[int] = None, mode: Optional[InductiveMode] = None
>>>>>>> ecc2c22e
    ) -> torch.FloatTensor:
        """Forward pass using left side (head) prediction for obtaining scores of all possible heads.

        This method calculates the score for all possible heads for each (relation, tail) pair.

        .. note::

            If the model has been trained with inverse relations, the task of predicting
            the head entities becomes the task of predicting the tail entities of the
            inverse triples, i.e., $f(*,r,t)$ is predicted by means of $f(t,r_{inv},*)$.

        Additionally, the model is set to evaluation mode.

        :param rt_batch: shape: (batch_size, 2), dtype: long
            The indices of (relation, tail) pairs.
        :param slice_size: >0
            The divisor for the scoring function when using slicing.
        :param mode:
            The pass mode. Is None for transductive and "training" / "validation" / "testing" in inductive.

        :return: shape: (batch_size, num_entities), dtype: float
            For each r-t pair, the scores for all possible heads.
        """
        self.eval()  # Enforce evaluation mode
        rt_batch = self._prepare_batch(batch=rt_batch, index_relation=0)
        if self.use_inverse_triples:
            scores = self.score_h_inverse(rt_batch=rt_batch, slice_size=slice_size, mode=mode)
        else:
            scores = self.score_h(rt_batch, slice_size=slice_size, mode=mode)
        if self.predict_with_sigmoid:
            scores = torch.sigmoid(scores)
        return scores

    def predict_t(
        self,
        hr_batch: torch.LongTensor,
        *,
        slice_size: Optional[int] = None,
<<<<<<< HEAD
        mode: InductiveMode = None,
=======
        mode: Optional[InductiveMode] = None,
>>>>>>> ecc2c22e
    ) -> torch.FloatTensor:
        """Forward pass using right side (tail) prediction for obtaining scores of all possible tails.

        This method calculates the score for all possible tails for each (head, relation) pair.

        Additionally, the model is set to evaluation mode.

        :param hr_batch: shape: (batch_size, 2), dtype: long
            The indices of (head, relation) pairs.
        :param slice_size: >0
            The divisor for the scoring function when using slicing.
        :param mode:
            The pass mode. Is None for transductive and "training" / "validation" / "testing" in inductive.

        :return: shape: (batch_size, num_entities), dtype: float
            For each h-r pair, the scores for all possible tails.

        .. note::

            We only expect the right side-predictions, i.e., $(h,r,*)$ to change its
            default behavior when the model has been trained with inverse relations
            (mainly because of the behavior of the LCWA training approach). This is why
            the :func:`predict_h` has different behavior depending on
            if inverse triples were used in training, and why this function has the same
            behavior regardless of the use of inverse triples.
        """
        self.eval()  # Enforce evaluation mode
        hr_batch = self._prepare_batch(batch=hr_batch, index_relation=1)
        scores = self.score_t(hr_batch, slice_size=slice_size, mode=mode)
        if self.predict_with_sigmoid:
            scores = torch.sigmoid(scores)
        return scores

    def predict_r(
        self,
        ht_batch: torch.LongTensor,
        *,
        slice_size: Optional[int] = None,
<<<<<<< HEAD
        mode: InductiveMode = None,
=======
        mode: Optional[InductiveMode],
>>>>>>> ecc2c22e
    ) -> torch.FloatTensor:
        """Forward pass using middle (relation) prediction for obtaining scores of all possible relations.

        This method calculates the score for all possible relations for each (head, tail) pair.

        Additionally, the model is set to evaluation mode.

        :param ht_batch: shape: (batch_size, 2), dtype: long
            The indices of (head, tail) pairs.
        :param slice_size: >0
            The divisor for the scoring function when using slicing.
        :param mode:
            The pass mode. Is None for transductive and "training" / "validation" / "testing" in inductive.

        :return: shape: (batch_size, num_real_relations), dtype: float
            For each h-t pair, the scores for all possible relations.
        """
        self.eval()  # Enforce evaluation mode
        ht_batch = ht_batch.to(self.device)
        scores = self.score_r(ht_batch, slice_size=slice_size, mode=mode)
        if self.predict_with_sigmoid:
            scores = torch.sigmoid(scores)
        return scores

    def predict(
        self,
        hrt_batch: MappedTriples,
        target: Target,
<<<<<<< HEAD
        **kwargs,
    ) -> torch.FloatTensor:
        """Predict scores for the given target."""
        if target == LABEL_TAIL:
            return self.predict_t(hrt_batch[:, 0:2], **kwargs)

        if target == LABEL_RELATION:
            return self.predict_r(hrt_batch[:, [0, 2]], **kwargs)

        if target == LABEL_HEAD:
            return self.predict_h(hrt_batch[:, 1:3], **kwargs)
=======
        *,
        slice_size: Optional[int] = None,
        mode: Optional[InductiveMode],
    ) -> torch.FloatTensor:
        """Predict scores for the given target."""
        if target == LABEL_TAIL:
            return self.predict_t(hrt_batch[:, 0:2], slice_size=slice_size, mode=mode)

        if target == LABEL_RELATION:
            return self.predict_r(hrt_batch[:, [0, 2]], slice_size=slice_size, mode=mode)

        if target == LABEL_HEAD:
            return self.predict_h(hrt_batch[:, 1:3], slice_size=slice_size, mode=mode)
>>>>>>> ecc2c22e

        raise ValueError(f"Unknown target={target}")

    def get_all_prediction_df(
        self,
        *,
        k: Optional[int] = None,
        batch_size: int = 1,
        **kwargs,
    ) -> Union[ScorePack, pd.DataFrame]:
        """Compute scores for all triples, optionally returning only the k highest scoring.

        .. note:: This operation is computationally very expensive for reasonably-sized knowledge graphs.
        .. warning:: Setting k=None may lead to huge memory requirements.

        :param k:
            The number of triples to return. Set to None, to keep all.
        :param batch_size:
            The batch size to use for calculating scores.
        :param kwargs: Additional kwargs to pass to :func:`pykeen.models.predict.get_all_prediction_df`.
        :return: shape: (k, 3)
            A tensor containing the k highest scoring triples, or all possible triples if k=None.
        """
        from .predict import get_all_prediction_df

        warnings.warn("Use pykeen.models.predict.get_all_prediction_df", DeprecationWarning)
        return get_all_prediction_df(model=self, k=k, batch_size=batch_size, **kwargs)

    def get_head_prediction_df(
        self,
        relation_label: str,
        tail_label: str,
        **kwargs,
    ) -> pd.DataFrame:
        """Predict heads for the given relation and tail (given by label).

        :param relation_label: The string label for the relation
        :param tail_label: The string label for the tail entity
        :param kwargs: Keyword arguments passed to :func:`pykeen.models.predict.get_head_prediction_df`

        The following example shows that after you train a model on the Nations dataset,
        you can score all entities w.r.t a given relation and tail entity.

        >>> from pykeen.pipeline import pipeline
        >>> result = pipeline(
        ...     dataset='Nations',
        ...     model='RotatE',
        ... )
        >>> df = result.model.get_head_prediction_df('accusation', 'brazil', triples_factory=result.training)
        """
        from .predict import get_head_prediction_df

        warnings.warn("Use pykeen.models.predict.get_head_prediction_df", DeprecationWarning)
        return get_head_prediction_df(self, relation_label=relation_label, tail_label=tail_label, **kwargs)

    def get_relation_prediction_df(
        self,
        head_label: str,
        tail_label: str,
        **kwargs,
    ) -> pd.DataFrame:
        """Predict relations for the given head and tail (given by label).

        :param head_label: The string label for the head entity
        :param tail_label: The string label for the tail entity
        :param kwargs: Keyword arguments passed to :func:`pykeen.models.predict.get_relation_prediction_df`
        """
        from .predict import get_relation_prediction_df

        warnings.warn("Use pykeen.models.predict.get_relation_prediction_df", DeprecationWarning)
        return get_relation_prediction_df(self, head_label=head_label, tail_label=tail_label, **kwargs)

    def get_tail_prediction_df(
        self,
        head_label: str,
        relation_label: str,
        **kwargs,
    ) -> pd.DataFrame:
        """Predict tails for the given head and relation (given by label).

        :param head_label: The string label for the head entity
        :param relation_label: The string label for the relation
        :param kwargs: Keyword arguments passed to :func:`pykeen.models.predict.get_tail_prediction_df`

        The following example shows that after you train a model on the Nations dataset,
        you can score all entities w.r.t a given head entity and relation.

        >>> from pykeen.pipeline import pipeline
        >>> result = pipeline(
        ...     dataset='Nations',
        ...     model='RotatE',
        ... )
        >>> df = result.model.get_tail_prediction_df('brazil', 'accusation', triples_factory=result.training)
        """
        from .predict import get_tail_prediction_df

        warnings.warn("Use pykeen.models.predict.get_tail_prediction_df", DeprecationWarning)
        return get_tail_prediction_df(self, head_label=head_label, relation_label=relation_label, **kwargs)

    """Inverse scoring"""

    def _prepare_inverse_batch(self, batch: torch.LongTensor, index_relation: int) -> torch.LongTensor:
        if not self.use_inverse_triples:
            raise ValueError(
                "Your model is not configured to predict with inverse relations."
                " Set ``create_inverse_triples=True`` when creating the dataset/triples factory"
                " or using the pipeline().",
            )
        return relation_inverter.invert_(batch=batch, index=index_relation).flip(1)

    def score_hrt_inverse(
        self,
        hrt_batch: torch.LongTensor,
<<<<<<< HEAD
        mode: InductiveMode = None,
=======
        *,
        mode: Optional[InductiveMode],
>>>>>>> ecc2c22e
    ) -> torch.FloatTensor:
        r"""Score triples based on inverse triples, i.e., compute $f(h,r,t)$ based on $f(t,r_{inv},h)$.

        When training with inverse relations, the model produces two (different) scores for a triple $(h,r,t) \in K$.
        The forward score is calculated from $f(h,r,t)$ and the inverse score is calculated from $f(t,r_{inv},h)$.
        This function enables users to inspect the scores obtained by using the corresponding inverse triples.
        """
        t_r_inv_h = self._prepare_inverse_batch(batch=hrt_batch, index_relation=1)
        return self.score_hrt(hrt_batch=t_r_inv_h, mode=mode)

    def score_t_inverse(
<<<<<<< HEAD
        self,
        hr_batch: torch.LongTensor,
        slice_size: Optional[int] = None,
        mode: InductiveMode = None,
=======
        self, hr_batch: torch.LongTensor, *, slice_size: Optional[int] = None, mode: Optional[InductiveMode]
>>>>>>> ecc2c22e
    ):
        """Score all tails for a batch of (h,r)-pairs using the head predictions for the inverses $(*,r_{inv},h)$."""
        r_inv_h = self._prepare_inverse_batch(batch=hr_batch, index_relation=1)
        return self.score_h(rt_batch=r_inv_h, slice_size=slice_size, mode=mode)

    def score_h_inverse(
<<<<<<< HEAD
        self,
        rt_batch: torch.LongTensor,
        slice_size: Optional[int] = None,
        mode: InductiveMode = None,
=======
        self, rt_batch: torch.LongTensor, *, slice_size: Optional[int] = None, mode: Optional[InductiveMode]
>>>>>>> ecc2c22e
    ):
        """Score all heads for a batch of (r,t)-pairs using the tail predictions for the inverses $(t,r_{inv},*)$."""
        t_r_inv = self._prepare_inverse_batch(batch=rt_batch, index_relation=0)
        return self.score_t(hr_batch=t_r_inv, slice_size=slice_size, mode=mode)


class _OldAbstractModel(Model, ABC, autoreset=False):
    """A base module for PyKEEN 1.0-style KGE models."""

    #: The default regularizer class
    regularizer_default: ClassVar[Optional[Type[Regularizer]]] = None
    #: The default parameters for the default regularizer class
    regularizer_default_kwargs: ClassVar[Optional[Mapping[str, Any]]] = None
    #: The instance of the regularizer
    regularizer: Regularizer  # type: ignore

    can_slice_h = False
    can_slice_r = False
    can_slice_t = False

    def __init__(
        self,
        *,
        triples_factory: CoreTriplesFactory,
        regularizer: Optional[Regularizer] = None,
        **kwargs,
    ) -> None:
        """Initialize the module.

        :param triples_factory:
            The triples factory facilitates access to the dataset.
        :param regularizer:
            A regularizer to use for training.
        :param kwargs:
            additional keyword-based arguments passed to Model.__init__
        """
        super().__init__(triples_factory=triples_factory, **kwargs)
        # Regularizer
        if regularizer is not None:
            self.regularizer = regularizer
        elif self.regularizer_default is not None:
            self.regularizer = self.regularizer_default(
                **(self.regularizer_default_kwargs or {}),
            )
        else:
            self.regularizer = NoRegularizer()

        self._entity_ids = triples_factory.entity_ids
        self._relation_ids = triples_factory.relation_ids

    def __init_subclass__(cls, autoreset: bool = True, **kwargs):  # noqa:D105
        super().__init_subclass__(**kwargs)
        if autoreset:
            _add_post_reset_parameters(cls)

    def _get_entity_len(self, mode: InductiveMode = None) -> int:  # noqa:D105
        return self.num_entities

    def post_parameter_update(self) -> None:
        """Has to be called after each parameter update."""
        self.regularizer.reset()

    def regularize_if_necessary(self, *tensors: torch.FloatTensor) -> None:
        """Update the regularizer's term given some tensors, if regularization is requested.

        :param tensors: The tensors that should be passed to the regularizer to update its term.
        """
        if self.training:
            self.regularizer.update(*tensors)

    def score_t(
<<<<<<< HEAD
        self, hr_batch: torch.LongTensor, slice_size: Optional[int] = None, mode: InductiveMode = None
=======
        self, hr_batch: torch.LongTensor, *, slice_size: Optional[int] = None, mode: Optional[InductiveMode] = None
>>>>>>> ecc2c22e
    ) -> torch.FloatTensor:
        """Forward pass using right side (tail) prediction.

        This method calculates the score for all possible tails for each (head, relation) pair.

        :param hr_batch: shape: (batch_size, 2), dtype: long
            The indices of (head, relation) pairs.
        :param slice_size: >0
            The divisor for the scoring function when using slicing.
        :param mode:
            The pass mode, which is None in the transductive setting and one of "training",
            "validation", or "testing" in the inductive setting.

        :return: shape: (batch_size, num_entities), dtype: float
            For each h-r pair, the scores for all possible tails.
        """
        logger.warning(
            "Calculations will fall back to using the score_hrt method, since this model does not have a specific "
            "score_t function. This might cause the calculations to take longer than necessary.",
        )
        # Extend the hr_batch such that each (h, r) pair is combined with all possible tails
        hrt_batch = extend_batch(batch=hr_batch, all_ids=list(self._entity_ids), dim=2)
        # Calculate the scores for each (h, r, t) triple using the generic interaction function
        expanded_scores = self.score_hrt(hrt_batch=hrt_batch, mode=mode)
        # Reshape the scores to match the pre-defined output shape of the score_t function.
        scores = expanded_scores.view(hr_batch.shape[0], -1)
        return scores

    def score_h(
<<<<<<< HEAD
        self, rt_batch: torch.LongTensor, slice_size: Optional[int] = None, mode: InductiveMode = None
=======
        self, rt_batch: torch.LongTensor, *, slice_size: Optional[int] = None, mode: Optional[InductiveMode] = None
>>>>>>> ecc2c22e
    ) -> torch.FloatTensor:
        """Forward pass using left side (head) prediction.

        This method calculates the score for all possible heads for each (relation, tail) pair.

        :param rt_batch: shape: (batch_size, 2), dtype: long
            The indices of (relation, tail) pairs.
        :param slice_size: >0
            The divisor for the scoring function when using slicing.
        :param mode:
            The pass mode, which is None in the transductive setting and one of "training",
            "validation", or "testing" in the inductive setting.

        :return: shape: (batch_size, num_entities), dtype: float
            For each r-t pair, the scores for all possible heads.
        """
        logger.warning(
            "Calculations will fall back to using the score_hrt method, since this model does not have a specific "
            "score_h function. This might cause the calculations to take longer than necessary.",
        )
        # Extend the rt_batch such that each (r, t) pair is combined with all possible heads
        hrt_batch = extend_batch(batch=rt_batch, all_ids=list(self._entity_ids), dim=0)
        # Calculate the scores for each (h, r, t) triple using the generic interaction function
        expanded_scores = self.score_hrt(hrt_batch=hrt_batch, mode=mode)
        # Reshape the scores to match the pre-defined output shape of the score_h function.
        scores = expanded_scores.view(rt_batch.shape[0], -1)
        return scores

    def score_r(
<<<<<<< HEAD
        self, ht_batch: torch.LongTensor, slice_size: Optional[int] = None, mode: InductiveMode = None
=======
        self, ht_batch: torch.LongTensor, *, slice_size: Optional[int] = None, mode: Optional[InductiveMode] = None
>>>>>>> ecc2c22e
    ) -> torch.FloatTensor:
        """Forward pass using middle (relation) prediction.

        This method calculates the score for all possible relations for each (head, tail) pair.

        :param ht_batch: shape: (batch_size, 2), dtype: long
            The indices of (head, tail) pairs.
        :param slice_size: >0
            The divisor for the scoring function when using slicing.
        :param mode:
            The pass mode, which is None in the transductive setting and one of "training",
            "validation", or "testing" in the inductive setting.

        :return: shape: (batch_size, num_relations), dtype: float
            For each h-t pair, the scores for all possible relations.
        """
        logger.warning(
            "Calculations will fall back to using the score_hrt method, since this model does not have a specific "
            "score_r function. This might cause the calculations to take longer than necessary.",
        )
        # Extend the ht_batch such that each (h, t) pair is combined with all possible relations
        hrt_batch = extend_batch(batch=ht_batch, all_ids=list(self._relation_ids), dim=1)
        # Calculate the scores for each (h, r, t) triple using the generic interaction function
        expanded_scores = self.score_hrt(hrt_batch=hrt_batch, mode=mode)
        # Reshape the scores to match the pre-defined output shape of the score_r function.
        scores = expanded_scores.view(ht_batch.shape[0], -1)
        return scores

    def collect_regularization_term(self) -> torch.FloatTensor:  # noqa: D102
        return self.regularizer.term

    def post_forward_pass(self):
        """Run after calculating the forward loss."""
        self.regularizer.reset()

    def _free_graph_and_cache(self):
        self.regularizer.reset()


class EntityRelationEmbeddingModel(_OldAbstractModel, ABC, autoreset=False):
    """A base module for KGE models that have different embeddings for entities and relations."""

    #: Primary embeddings for entities
    entity_embeddings: Embedding
    #: Primary embeddings for relations
    relation_embeddings: Embedding

    def __init__(
        self,
        *,
        triples_factory: CoreTriplesFactory,
        entity_representations: EmbeddingSpecification,
        relation_representations: EmbeddingSpecification,
        **kwargs,
    ) -> None:
        """Initialize the entity embedding model.

        .. seealso:: Constructor of the base class :class:`pykeen.models.Model`
        """
        super().__init__(triples_factory=triples_factory, **kwargs)
        self.entity_embeddings = entity_representations.make(
            num_embeddings=triples_factory.num_entities,
            device=self.device,
        )
        self.relation_embeddings = relation_representations.make(
            num_embeddings=triples_factory.num_relations,
            device=self.device,
        )

    @property
    def embedding_dim(self) -> int:  # noqa:D401
        """The entity embedding dimension."""
        return self.entity_embeddings.embedding_dim

    @property
    def relation_dim(self) -> int:  # noqa:D401
        """The relation embedding dimension."""
        return self.relation_embeddings.embedding_dim

    @property
    def entity_representations(self) -> Sequence[RepresentationModule]:  # noqa:D401
        """The entity representations.

        This property provides forward compatibility with the new-style :class:`pykeen.models.ERModel`.
        """
        return [self.entity_embeddings]

    @property
    def relation_representations(self) -> Sequence[RepresentationModule]:  # noqa:D401
        """The relation representations.

        This property provides forward compatibility with the new-style :class:`pykeen.models.ERModel`.
        """
        return [self.relation_embeddings]

    def _reset_parameters_(self):  # noqa: D102
        self.entity_embeddings.reset_parameters()
        self.relation_embeddings.reset_parameters()

    def post_parameter_update(self) -> None:  # noqa: D102
        # make sure to call this first, to reset regularizer state!
        super().post_parameter_update()
        self.entity_embeddings.post_parameter_update()
        self.relation_embeddings.post_parameter_update()


def _add_post_reset_parameters(cls: Type[Model]) -> None:
    # The following lines add in a post-init hook to all subclasses
    # such that the reset_parameters_() function is run
    _original_init = cls.__init__

    @functools.wraps(_original_init)
    def _new_init(self, *args, **kwargs):
        _original_init(self, *args, **kwargs)
        self.reset_parameters_()

    # sorry mypy, but this kind of evil must be permitted.
    cls.__init__ = _new_init  # type: ignore<|MERGE_RESOLUTION|>--- conflicted
+++ resolved
@@ -207,11 +207,7 @@
     """Abstract methods - Scoring"""
 
     @abstractmethod
-<<<<<<< HEAD
-    def score_hrt(self, hrt_batch: torch.LongTensor, mode: InductiveMode = None) -> torch.FloatTensor:
-=======
     def score_hrt(self, hrt_batch: torch.LongTensor, *, mode: Optional[InductiveMode] = None) -> torch.FloatTensor:
->>>>>>> ecc2c22e
         """Forward pass.
 
         This method takes head, relation and tail of each triple and calculates the corresponding score.
@@ -219,27 +215,15 @@
         :param hrt_batch: shape: (batch_size, 3), dtype: long
             The indices of (head, relation, tail) triples.
         :param mode:
-<<<<<<< HEAD
-            The pass mode. Is None for transductive and "training" / "validation" / "testing" in inductive.
-
-        :raises NotImplementedError:
-            If the method was not implemented for this class.
-
-=======
             The pass mode, which is None in the transductive setting and one of "training",
             "validation", or "testing" in the inductive setting.
->>>>>>> ecc2c22e
         :return: shape: (batch_size, 1), dtype: float
             The score for each triple.
         """
 
     @abstractmethod
     def score_t(
-<<<<<<< HEAD
-        self, hr_batch: torch.LongTensor, slice_size: Optional[int] = None, mode: InductiveMode = None
-=======
         self, hr_batch: torch.LongTensor, *, slice_size: Optional[int] = None, mode: Optional[InductiveMode] = None
->>>>>>> ecc2c22e
     ) -> torch.FloatTensor:
         """Forward pass using right side (tail) prediction.
 
@@ -250,12 +234,8 @@
         :param slice_size: >0
             The divisor for the scoring function when using slicing.
         :param mode:
-<<<<<<< HEAD
-            The pass mode. Is None for transductive and "training" / "validation" / "testing" in inductive.
-=======
             The pass mode, which is None in the transductive setting and one of "training",
             "validation", or "testing" in the inductive setting.
->>>>>>> ecc2c22e
 
         :return: shape: (batch_size, num_entities), dtype: float
             For each h-r pair, the scores for all possible tails.
@@ -263,11 +243,7 @@
 
     @abstractmethod
     def score_r(
-<<<<<<< HEAD
-        self, ht_batch: torch.LongTensor, slice_size: Optional[int] = None, mode: InductiveMode = None
-=======
         self, ht_batch: torch.LongTensor, *, slice_size: Optional[int] = None, mode: Optional[InductiveMode] = None
->>>>>>> ecc2c22e
     ) -> torch.FloatTensor:
         """Forward pass using middle (relation) prediction.
 
@@ -278,12 +254,8 @@
         :param slice_size: >0
             The divisor for the scoring function when using slicing.
         :param mode:
-<<<<<<< HEAD
-            The pass mode. Is None for transductive and "training" / "validation" / "testing" in inductive.
-=======
             The pass mode, which is None in the transductive setting and one of "training",
             "validation", or "testing" in the inductive setting.
->>>>>>> ecc2c22e
 
         :return: shape: (batch_size, num_real_relations), dtype: float
             For each h-t pair, the scores for all possible relations.
@@ -293,11 +265,7 @@
 
     @abstractmethod
     def score_h(
-<<<<<<< HEAD
-        self, rt_batch: torch.LongTensor, slice_size: Optional[int] = None, mode: InductiveMode = None
-=======
         self, rt_batch: torch.LongTensor, *, slice_size: Optional[int] = None, mode: Optional[InductiveMode] = None
->>>>>>> ecc2c22e
     ) -> torch.FloatTensor:
         """Forward pass using left side (head) prediction.
 
@@ -308,12 +276,8 @@
         :param slice_size: >0
             The divisor for the scoring function when using slicing.
         :param mode:
-<<<<<<< HEAD
-            The pass mode. Is None for transductive and "training" / "validation" / "testing" in inductive.
-=======
             The pass mode, which is None in the transductive setting and one of "training",
             "validation", or "testing" in the inductive setting.
->>>>>>> ecc2c22e
 
         :return: shape: (batch_size, num_entities), dtype: float
             For each r-t pair, the scores for all possible heads.
@@ -364,11 +328,7 @@
         # when trained on inverse relations, the internal relation ID is twice the original relation ID
         return relation_inverter.map(batch=batch, index=index_relation, invert=False)
 
-<<<<<<< HEAD
-    def predict_hrt(self, hrt_batch: torch.LongTensor, mode: InductiveMode = None) -> torch.FloatTensor:
-=======
     def predict_hrt(self, hrt_batch: torch.LongTensor, *, mode: Optional[InductiveMode] = None) -> torch.FloatTensor:
->>>>>>> ecc2c22e
         """Calculate the scores for triples.
 
         This method takes head, relation and tail of each triple and calculates the corresponding score.
@@ -390,14 +350,7 @@
         return scores
 
     def predict_h(
-<<<<<<< HEAD
-        self,
-        rt_batch: torch.LongTensor,
-        slice_size: Optional[int] = None,
-        mode: InductiveMode = None,
-=======
         self, rt_batch: torch.LongTensor, *, slice_size: Optional[int] = None, mode: Optional[InductiveMode] = None
->>>>>>> ecc2c22e
     ) -> torch.FloatTensor:
         """Forward pass using left side (head) prediction for obtaining scores of all possible heads.
 
@@ -436,11 +389,7 @@
         hr_batch: torch.LongTensor,
         *,
         slice_size: Optional[int] = None,
-<<<<<<< HEAD
-        mode: InductiveMode = None,
-=======
         mode: Optional[InductiveMode] = None,
->>>>>>> ecc2c22e
     ) -> torch.FloatTensor:
         """Forward pass using right side (tail) prediction for obtaining scores of all possible tails.
 
@@ -479,11 +428,7 @@
         ht_batch: torch.LongTensor,
         *,
         slice_size: Optional[int] = None,
-<<<<<<< HEAD
-        mode: InductiveMode = None,
-=======
         mode: Optional[InductiveMode],
->>>>>>> ecc2c22e
     ) -> torch.FloatTensor:
         """Forward pass using middle (relation) prediction for obtaining scores of all possible relations.
 
@@ -512,7 +457,6 @@
         self,
         hrt_batch: MappedTriples,
         target: Target,
-<<<<<<< HEAD
         **kwargs,
     ) -> torch.FloatTensor:
         """Predict scores for the given target."""
@@ -524,21 +468,6 @@
 
         if target == LABEL_HEAD:
             return self.predict_h(hrt_batch[:, 1:3], **kwargs)
-=======
-        *,
-        slice_size: Optional[int] = None,
-        mode: Optional[InductiveMode],
-    ) -> torch.FloatTensor:
-        """Predict scores for the given target."""
-        if target == LABEL_TAIL:
-            return self.predict_t(hrt_batch[:, 0:2], slice_size=slice_size, mode=mode)
-
-        if target == LABEL_RELATION:
-            return self.predict_r(hrt_batch[:, [0, 2]], slice_size=slice_size, mode=mode)
-
-        if target == LABEL_HEAD:
-            return self.predict_h(hrt_batch[:, 1:3], slice_size=slice_size, mode=mode)
->>>>>>> ecc2c22e
 
         raise ValueError(f"Unknown target={target}")
 
@@ -652,12 +581,8 @@
     def score_hrt_inverse(
         self,
         hrt_batch: torch.LongTensor,
-<<<<<<< HEAD
-        mode: InductiveMode = None,
-=======
         *,
         mode: Optional[InductiveMode],
->>>>>>> ecc2c22e
     ) -> torch.FloatTensor:
         r"""Score triples based on inverse triples, i.e., compute $f(h,r,t)$ based on $f(t,r_{inv},h)$.
 
@@ -669,28 +594,14 @@
         return self.score_hrt(hrt_batch=t_r_inv_h, mode=mode)
 
     def score_t_inverse(
-<<<<<<< HEAD
-        self,
-        hr_batch: torch.LongTensor,
-        slice_size: Optional[int] = None,
-        mode: InductiveMode = None,
-=======
         self, hr_batch: torch.LongTensor, *, slice_size: Optional[int] = None, mode: Optional[InductiveMode]
->>>>>>> ecc2c22e
     ):
         """Score all tails for a batch of (h,r)-pairs using the head predictions for the inverses $(*,r_{inv},h)$."""
         r_inv_h = self._prepare_inverse_batch(batch=hr_batch, index_relation=1)
         return self.score_h(rt_batch=r_inv_h, slice_size=slice_size, mode=mode)
 
     def score_h_inverse(
-<<<<<<< HEAD
-        self,
-        rt_batch: torch.LongTensor,
-        slice_size: Optional[int] = None,
-        mode: InductiveMode = None,
-=======
         self, rt_batch: torch.LongTensor, *, slice_size: Optional[int] = None, mode: Optional[InductiveMode]
->>>>>>> ecc2c22e
     ):
         """Score all heads for a batch of (r,t)-pairs using the tail predictions for the inverses $(t,r_{inv},*)$."""
         t_r_inv = self._prepare_inverse_batch(batch=rt_batch, index_relation=0)
@@ -762,11 +673,7 @@
             self.regularizer.update(*tensors)
 
     def score_t(
-<<<<<<< HEAD
-        self, hr_batch: torch.LongTensor, slice_size: Optional[int] = None, mode: InductiveMode = None
-=======
         self, hr_batch: torch.LongTensor, *, slice_size: Optional[int] = None, mode: Optional[InductiveMode] = None
->>>>>>> ecc2c22e
     ) -> torch.FloatTensor:
         """Forward pass using right side (tail) prediction.
 
@@ -796,11 +703,7 @@
         return scores
 
     def score_h(
-<<<<<<< HEAD
-        self, rt_batch: torch.LongTensor, slice_size: Optional[int] = None, mode: InductiveMode = None
-=======
         self, rt_batch: torch.LongTensor, *, slice_size: Optional[int] = None, mode: Optional[InductiveMode] = None
->>>>>>> ecc2c22e
     ) -> torch.FloatTensor:
         """Forward pass using left side (head) prediction.
 
@@ -830,11 +733,7 @@
         return scores
 
     def score_r(
-<<<<<<< HEAD
-        self, ht_batch: torch.LongTensor, slice_size: Optional[int] = None, mode: InductiveMode = None
-=======
         self, ht_batch: torch.LongTensor, *, slice_size: Optional[int] = None, mode: Optional[InductiveMode] = None
->>>>>>> ecc2c22e
     ) -> torch.FloatTensor:
         """Forward pass using middle (relation) prediction.
 
