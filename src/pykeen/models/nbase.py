--- conflicted
+++ resolved
@@ -20,12 +20,9 @@
 from ..nn.modules import Interaction, interaction_resolver
 from ..regularizers import Regularizer
 from ..triples import CoreTriplesFactory
-<<<<<<< HEAD
-from ..typing import DeviceHint, HeadRepresentation, Mode, RelationRepresentation, TailRepresentation
-=======
 from ..typing import HeadRepresentation, RelationRepresentation, TailRepresentation
->>>>>>> 16909b03
 from ..utils import check_shapes
+from ..typing import Mode
 
 __all__ = [
     "_NewAbstractModel",
