# -*- coding: utf-8 -*-

"""Mock models that return fixed scores.

These are useful for baselines.
"""

from typing import Any, ClassVar, Mapping

import torch

from .base import Model
from ..triples import CoreTriplesFactory
from ..typing import InductiveMode

__all__ = [
    "FixedModel",
]


class FixedModel(Model):
    r"""A mock model returning fixed scores.

    .. math ::
        score(h, r, t) = h \cdot |\mathcal{E}| \cdot |\mathcal{R}| + r \cdot |\mathcal{E}| + t

    ---
    name: Fixed Model
    citation:
        author: Berrendorf
        year: 2021
        link: https://github.com/pykeen/pykeen/pull/691
        github: pykeen/pykeen
    """

    hpo_default: ClassVar[Mapping[str, Any]] = {}

    def __init__(self, *, triples_factory: CoreTriplesFactory, **_kwargs):
        super().__init__(
            triples_factory=triples_factory,
        )
        self.num_entities = triples_factory.num_entities
        self.num_relations = triples_factory.num_relations

        # This empty 1-element tensor doesn't actually do anything,
        # but is necessary since models with no grad params blow
        # up the optimizer
        self.dummy = torch.nn.Parameter(torch.empty(1), requires_grad=True)

    def collect_regularization_term(self):  # noqa: D102
        return 0.0

    def _get_entity_len(self, mode: InductiveMode) -> int:
        return self.num_entities

    def _reset_parameters_(self):  # noqa: D102
        pass  # Not needed for mock model

    def _generate_fake_scores(
        self,
        h: torch.FloatTensor,
        r: torch.FloatTensor,
        t: torch.FloatTensor,
    ) -> torch.FloatTensor:
        """Generate fake scores."""
        return (h * (self.num_entities * self.num_relations) + r * self.num_entities + t).float().requires_grad_(True)

<<<<<<< HEAD
    def score_hrt(
        self,
        hrt_batch: torch.LongTensor,
        mode: Optional[InductiveMode] = None,
    ) -> torch.FloatTensor:  # noqa: D102
        return self._generate_fake_scores(*hrt_batch.t()).unsqueeze(dim=-1)

    def score_t(
        self,
        hr_batch: torch.LongTensor,
        slice_size: Optional[int] = None,
        mode: Optional[InductiveMode] = None,
    ) -> torch.FloatTensor:  # noqa: D102
=======
    def score_hrt(self, hrt_batch: torch.LongTensor, **kwargs) -> torch.FloatTensor:  # noqa: D102
        return self._generate_fake_scores(*hrt_batch.t()).unsqueeze(dim=-1)

    def score_t(self, hr_batch: torch.LongTensor, **kwargs) -> torch.FloatTensor:  # noqa: D102
>>>>>>> ecc2c22e
        return self._generate_fake_scores(
            h=hr_batch[:, 0:1],
            r=hr_batch[:, 1:2],
            t=torch.arange(self.num_entities, device=hr_batch.device).unsqueeze(dim=0),
        )

<<<<<<< HEAD
    def score_r(
        self,
        ht_batch: torch.LongTensor,
        slice_size: Optional[int] = None,
        mode: Optional[InductiveMode] = None,
    ) -> torch.FloatTensor:  # noqa: D102
=======
    def score_r(self, ht_batch: torch.LongTensor, **kwargs) -> torch.FloatTensor:  # noqa: D102
>>>>>>> ecc2c22e
        return self._generate_fake_scores(
            h=ht_batch[:, 0:1],
            r=torch.arange(self.num_relations, device=ht_batch.device).unsqueeze(dim=0),
            t=ht_batch[:, 1:2],
        )

<<<<<<< HEAD
    def score_h(
        self,
        rt_batch: torch.LongTensor,
        slice_size: Optional[int] = None,
        mode: Optional[InductiveMode] = None,
    ) -> torch.FloatTensor:  # noqa: D102
=======
    def score_h(self, rt_batch: torch.LongTensor, **kwargs) -> torch.FloatTensor:  # noqa: D102
>>>>>>> ecc2c22e
        return self._generate_fake_scores(
            h=torch.arange(self.num_entities, device=rt_batch.device).unsqueeze(dim=0),
            r=rt_batch[:, 0:1],
            t=rt_batch[:, 1:2],
        )<|MERGE_RESOLUTION|>--- conflicted
+++ resolved
@@ -65,58 +65,24 @@
         """Generate fake scores."""
         return (h * (self.num_entities * self.num_relations) + r * self.num_entities + t).float().requires_grad_(True)
 
-<<<<<<< HEAD
-    def score_hrt(
-        self,
-        hrt_batch: torch.LongTensor,
-        mode: Optional[InductiveMode] = None,
-    ) -> torch.FloatTensor:  # noqa: D102
-        return self._generate_fake_scores(*hrt_batch.t()).unsqueeze(dim=-1)
-
-    def score_t(
-        self,
-        hr_batch: torch.LongTensor,
-        slice_size: Optional[int] = None,
-        mode: Optional[InductiveMode] = None,
-    ) -> torch.FloatTensor:  # noqa: D102
-=======
     def score_hrt(self, hrt_batch: torch.LongTensor, **kwargs) -> torch.FloatTensor:  # noqa: D102
         return self._generate_fake_scores(*hrt_batch.t()).unsqueeze(dim=-1)
 
     def score_t(self, hr_batch: torch.LongTensor, **kwargs) -> torch.FloatTensor:  # noqa: D102
->>>>>>> ecc2c22e
         return self._generate_fake_scores(
             h=hr_batch[:, 0:1],
             r=hr_batch[:, 1:2],
             t=torch.arange(self.num_entities, device=hr_batch.device).unsqueeze(dim=0),
         )
 
-<<<<<<< HEAD
-    def score_r(
-        self,
-        ht_batch: torch.LongTensor,
-        slice_size: Optional[int] = None,
-        mode: Optional[InductiveMode] = None,
-    ) -> torch.FloatTensor:  # noqa: D102
-=======
     def score_r(self, ht_batch: torch.LongTensor, **kwargs) -> torch.FloatTensor:  # noqa: D102
->>>>>>> ecc2c22e
         return self._generate_fake_scores(
             h=ht_batch[:, 0:1],
             r=torch.arange(self.num_relations, device=ht_batch.device).unsqueeze(dim=0),
             t=ht_batch[:, 1:2],
         )
 
-<<<<<<< HEAD
-    def score_h(
-        self,
-        rt_batch: torch.LongTensor,
-        slice_size: Optional[int] = None,
-        mode: Optional[InductiveMode] = None,
-    ) -> torch.FloatTensor:  # noqa: D102
-=======
     def score_h(self, rt_batch: torch.LongTensor, **kwargs) -> torch.FloatTensor:  # noqa: D102
->>>>>>> ecc2c22e
         return self._generate_fake_scores(
             h=torch.arange(self.num_entities, device=rt_batch.device).unsqueeze(dim=0),
             r=rt_batch[:, 0:1],
