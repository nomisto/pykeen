# -*- coding: utf-8 -*-

"""Implementation of KG2E."""

from typing import Any, ClassVar, Mapping, Optional

import torch
import torch.autograd
from torch.nn.init import uniform_

from ..nbase import ERModel
from ...constants import DEFAULT_EMBEDDING_HPO_EMBEDDING_DIM_RANGE
<<<<<<< HEAD
from ...nn.emb import Embedding, EmbeddingSpecification
from ...typing import Constrainer, Hint, Initializer, Mode
from ...utils import at_least_eps, clamp_norm
=======
from ...nn.emb import EmbeddingSpecification
from ...nn.modules import KG2EInteraction
from ...typing import Constrainer, Hint, Initializer
from ...utils import clamp_norm
>>>>>>> 16909b03

__all__ = [
    "KG2E",
]


class KG2E(ERModel):
    r"""An implementation of KG2E from [he2015]_.

    KG2E aims to explicitly model (un)certainties in entities and relations (e.g. influenced by the number of triples
    observed for these entities and relations). Therefore, entities and relations are represented by probability
    distributions, in particular by multi-variate Gaussian distributions $\mathcal{N}_i(\mu_i,\Sigma_i)$
    where the mean $\mu_i \in \mathbb{R}^d$ denotes the position in the vector space and the diagonal variance
    $\Sigma_i \in \mathbb{R}^{d \times d}$ models the uncertainty.
    Inspired by the :class:`pykeen.models.TransE` model, relations are modeled as transformations from head to tail
    entities: $\mathcal{H} - \mathcal{T} \approx \mathcal{R}$ where
    $\mathcal{H} \sim \mathcal{N}_h(\mu_h,\Sigma_h)$, $\mathcal{H} \sim \mathcal{N}_t(\mu_t,\Sigma_t)$,
    $\mathcal{R} \sim \mathcal{P}_r = \mathcal{N}_r(\mu_r,\Sigma_r)$, and
    $\mathcal{H} - \mathcal{T} \sim \mathcal{P}_e = \mathcal{N}_{h-t}(\mu_h - \mu_t,\Sigma_h + \Sigma_t)$
    (since head and tail entities are considered to be independent with regards to the relations).
    The interaction model measures the similarity between $\mathcal{P}_e$ and $\mathcal{P}_r$ by
    means of the Kullback-Liebler Divergence (:meth:`KG2E.kullback_leibler_similarity`).

    .. math::
            f(h,r,t) = \mathcal{D_{KL}}(\mathcal{P}_e, \mathcal{P}_r)

    Besides the asymmetric KL divergence, the authors propose a symmetric variant which uses the expected
    likelihood (:meth:`KG2E.expected_likelihood`)

    .. math::
            f(h,r,t) = \mathcal{D_{EL}}(\mathcal{P}_e, \mathcal{P}_r)
    ---
    citation:
        author: He
        year: 2015
        link: https://dl.acm.org/doi/10.1145/2806416.2806502
    """

    #: The default strategy for optimizing the model's hyper-parameters
    hpo_default: ClassVar[Mapping[str, Any]] = dict(
        embedding_dim=DEFAULT_EMBEDDING_HPO_EMBEDDING_DIM_RANGE,
        c_min=dict(type=float, low=0.01, high=0.1, scale="log"),
        c_max=dict(type=float, low=1.0, high=10.0),
    )

    #: The default settings for the entity constrainer
    constrainer_default_kwargs = dict(maxnorm=1.0, p=2, dim=-1)

    def __init__(
        self,
        *,
        embedding_dim: int = 50,
        dist_similarity: Optional[str] = None,
        c_min: float = 0.05,
        c_max: float = 5.0,
        entity_initializer: Hint[Initializer] = uniform_,
        entity_constrainer: Hint[Constrainer] = clamp_norm,  # type: ignore
        entity_constrainer_kwargs: Optional[Mapping[str, Any]] = None,
        relation_initializer: Hint[Initializer] = uniform_,
        relation_constrainer: Hint[Constrainer] = clamp_norm,  # type: ignore
        relation_constrainer_kwargs: Optional[Mapping[str, Any]] = None,
        **kwargs,
    ) -> None:
        r"""Initialize KG2E.

        :param embedding_dim: The entity embedding dimension $d$. Is usually $d \in [50, 350]$.
        :param dist_similarity: Either 'KL' for Kullback-Leibler or 'EL' for expected likelihood. Defaults to KL.
        :param c_min: covariance clamp minimum bound
        :param c_max: covariance clamp maximum bound
        :param entity_initializer: Entity initializer function. Defaults to :func:`torch.nn.init.uniform_`
        :param entity_constrainer: Entity constrainer function. Defaults to :func:`pykeen.utils.clamp_norm`
        :param entity_constrainer_kwargs: Keyword arguments to be used when calling the entity constrainer
        :param relation_initializer: Relation initializer function. Defaults to :func:`torch.nn.init.uniform_`
        :param relation_constrainer: Relation constrainer function. Defaults to :func:`pykeen.utils.clamp_norm`
        :param relation_constrainer_kwargs: Keyword arguments to be used when calling the relation constrainer
        :param kwargs: Remaining keyword arguments to forward to :class:`pykeen.models.ERModel`
        """
        super().__init__(
            interaction=KG2EInteraction,
            interaction_kwargs=dict(
                similarity=dist_similarity,
            ),
            entity_representations=[
                # mean
                EmbeddingSpecification(
                    embedding_dim=embedding_dim,
                    initializer=entity_initializer,
                    constrainer=entity_constrainer,
                    constrainer_kwargs=entity_constrainer_kwargs or self.constrainer_default_kwargs,
                ),
                # diagonal covariance
                EmbeddingSpecification(
                    embedding_dim=embedding_dim,
                    # Ensure positive definite covariances matrices and appropriate size by clamping
                    constrainer=torch.clamp,
                    constrainer_kwargs=dict(min=c_min, max=c_max),
                ),
            ],
            relation_representations=[
                # mean
                EmbeddingSpecification(
                    embedding_dim=embedding_dim,
                    initializer=relation_initializer,
                    constrainer=relation_constrainer,
                    constrainer_kwargs=relation_constrainer_kwargs or self.constrainer_default_kwargs,
                ),
                # diagonal covariance
                EmbeddingSpecification(
                    embedding_dim=embedding_dim,
                    # Ensure positive definite covariances matrices and appropriate size by clamping
                    constrainer=torch.clamp,
                    constrainer_kwargs=dict(min=c_min, max=c_max),
                ),
            ],
            **kwargs,
<<<<<<< HEAD
        )

        # Similarity function used for distributions
        if dist_similarity is None or dist_similarity.upper() == "KL":
            self.similarity = self.kullback_leibler_similarity
        elif dist_similarity.upper() == "EL":
            self.similarity = self.expected_likelihood
        else:
            raise ValueError(f'Unknown distribution similarity: "{dist_similarity}".')

        # element-wise covariance bounds
        self.c_min = c_min
        self.c_max = c_max

        # Additional covariance embeddings
        self.entity_covariances = Embedding.init_with_device(
            num_embeddings=self.num_entities,
            embedding_dim=embedding_dim,
            device=self.device,
            # Ensure positive definite covariances matrices and appropriate size by clamping
            constrainer=torch.clamp,
            constrainer_kwargs=dict(min=self.c_min, max=self.c_max),
        )
        self.relation_covariances = Embedding.init_with_device(
            num_embeddings=self.num_relations,
            embedding_dim=embedding_dim,
            device=self.device,
            # Ensure positive definite covariances matrices and appropriate size by clamping
            constrainer=torch.clamp,
            constrainer_kwargs=dict(min=self.c_min, max=self.c_max),
        )

    def _reset_parameters_(self):  # noqa: D102
        # Constraints are applied through post_parameter_update
        super()._reset_parameters_()
        for emb in [
            self.entity_covariances,
            self.relation_covariances,
        ]:
            emb.reset_parameters()

    def post_parameter_update(self) -> None:  # noqa: D102
        super().post_parameter_update()
        for cov in (
            self.entity_covariances,
            self.relation_covariances,
        ):
            cov.post_parameter_update()

    def _score(
        self,
        h_indices: Optional[torch.LongTensor] = None,
        r_indices: Optional[torch.LongTensor] = None,
        t_indices: Optional[torch.LongTensor] = None,
    ) -> torch.FloatTensor:
        """
        Compute scores for NTN.

        :param h_indices: shape: (batch_size,)
        :param r_indices: shape: (batch_size,)
        :param t_indices: shape: (batch_size,)

        :return: shape: (batch_size, num_entities)
        """
        # Get embeddings
        mu_h = self.entity_embeddings.get_in_canonical_shape(indices=h_indices)
        mu_r = self.relation_embeddings.get_in_canonical_shape(indices=r_indices)
        mu_t = self.entity_embeddings.get_in_canonical_shape(indices=t_indices)

        sigma_h = self.entity_covariances.get_in_canonical_shape(indices=h_indices)
        sigma_r = self.relation_covariances.get_in_canonical_shape(indices=r_indices)
        sigma_t = self.entity_covariances.get_in_canonical_shape(indices=t_indices)

        # Compute entity distribution
        mu_e = mu_h - mu_t
        sigma_e = sigma_h + sigma_t
        return self.similarity(mu_e=mu_e, mu_r=mu_r, sigma_e=sigma_e, sigma_r=sigma_r)

    def score_hrt(self, hrt_batch: torch.LongTensor, mode: Optional[Mode] = None) -> torch.FloatTensor:  # noqa: D102
        return self._score(h_indices=hrt_batch[:, 0], r_indices=hrt_batch[:, 1], t_indices=hrt_batch[:, 2]).view(-1, 1)

    def score_t(
        self,
        hr_batch: torch.LongTensor,
        slice_size: Optional[int] = None,
        mode: Optional[Mode] = None,
    ) -> torch.FloatTensor:  # noqa: D102
        return self._score(h_indices=hr_batch[:, 0], r_indices=hr_batch[:, 1])

    def score_h(
        self,
        rt_batch: torch.LongTensor,
        slice_size: Optional[int] = None,
        mode: Optional[Mode] = None,
    ) -> torch.FloatTensor:  # noqa: D102
        return self._score(r_indices=rt_batch[:, 0], t_indices=rt_batch[:, 1])

    @staticmethod
    def expected_likelihood(
        mu_e: torch.FloatTensor,
        mu_r: torch.FloatTensor,
        sigma_e: torch.FloatTensor,
        sigma_r: torch.FloatTensor,
    ) -> torch.FloatTensor:
        r"""Compute the similarity based on expected likelihood.

        .. math::

            D((\mu_e, \Sigma_e), (\mu_r, \Sigma_r)))
            = \frac{1}{2} \left(
                (\mu_e - \mu_r)^T(\Sigma_e + \Sigma_r)^{-1}(\mu_e - \mu_r)
                + \log \det (\Sigma_e + \Sigma_r) + d \log (2 \pi)
            \right)
            = \frac{1}{2} \left(
                \mu^T\Sigma^{-1}\mu
                + \log \det \Sigma + d \log (2 \pi)
            \right)

        :param mu_e: torch.Tensor, shape: (s_1, ..., s_k, d)
            The mean of the first Gaussian.
        :param mu_r: torch.Tensor, shape: (s_1, ..., s_k, d)
            The mean of the second Gaussian.
        :param sigma_e: torch.Tensor, shape: (s_1, ..., s_k, d)
            The diagonal covariance matrix of the first Gaussian.
        :param sigma_r: torch.Tensor, shape: (s_1, ..., s_k, d)
            The diagonal covariance matrix of the second Gaussian.

        :return: torch.Tensor, shape: (s_1, ..., s_k)
            The similarity.
        """
        d = sigma_e.shape[-1]
        sigma = sigma_r + sigma_e
        mu = mu_e - mu_r

        #: a = \mu^T\Sigma^{-1}\mu
        safe_sigma = at_least_eps(sigma)
        sigma_inv = torch.reciprocal(safe_sigma)
        a = torch.sum(sigma_inv * mu ** 2, dim=-1)

        #: b = \log \det \Sigma
        b = safe_sigma.log().sum(dim=-1)
        return a + b + d * _LOG_2_PI

    @staticmethod
    def kullback_leibler_similarity(
        mu_e: torch.FloatTensor,
        mu_r: torch.FloatTensor,
        sigma_e: torch.FloatTensor,
        sigma_r: torch.FloatTensor,
    ) -> torch.FloatTensor:
        r"""Compute the similarity based on KL divergence.

        This is done between two Gaussian distributions given by mean mu_* and diagonal covariance matrix sigma_*.

        .. math::

            D((\mu_e, \Sigma_e), (\mu_r, \Sigma_r)))
            = \frac{1}{2} \left(
                tr(\Sigma_r^{-1}\Sigma_e)
                + (\mu_r - \mu_e)^T\Sigma_r^{-1}(\mu_r - \mu_e)
                - \log \frac{det(\Sigma_e)}{det(\Sigma_r)} - k_e
            \right)

        Note: The sign of the function has been flipped as opposed to the description in the paper, as the
              Kullback Leibler divergence is large if the distributions are dissimilar.

        :param mu_e: torch.Tensor, shape: (s_1, ..., s_k, d)
            The mean of the first Gaussian.
        :param mu_r: torch.Tensor, shape: (s_1, ..., s_k, d)
            The mean of the second Gaussian.
        :param sigma_e: torch.Tensor, shape: (s_1, ..., s_k, d)
            The diagonal covariance matrix of the first Gaussian.
        :param sigma_r: torch.Tensor, shape: (s_1, ..., s_k, d)
            The diagonal covariance matrix of the second Gaussian.

        :return: torch.Tensor, shape: (s_1, ..., s_k)
            The similarity.
        """
        d = mu_e.shape[-1]
        safe_sigma_r = at_least_eps(sigma_r)
        sigma_r_inv = torch.reciprocal(safe_sigma_r)

        #: a = tr(\Sigma_r^{-1}\Sigma_e)
        a = torch.sum(sigma_e * sigma_r_inv, dim=-1)

        #: b = (\mu_r - \mu_e)^T\Sigma_r^{-1}(\mu_r - \mu_e)
        mu = mu_r - mu_e
        b = torch.sum(sigma_r_inv * mu ** 2, dim=-1)

        #: c = \log \frac{det(\Sigma_e)}{det(\Sigma_r)}
        # = sum log (sigma_e)_i - sum log (sigma_r)_i
        c = at_least_eps(sigma_e).log().sum(dim=-1) - safe_sigma_r.log().sum(dim=-1)
        return -0.5 * (a + b - c - d)
=======
        )
>>>>>>> 16909b03
<|MERGE_RESOLUTION|>--- conflicted
+++ resolved
@@ -10,16 +10,10 @@
 
 from ..nbase import ERModel
 from ...constants import DEFAULT_EMBEDDING_HPO_EMBEDDING_DIM_RANGE
-<<<<<<< HEAD
-from ...nn.emb import Embedding, EmbeddingSpecification
-from ...typing import Constrainer, Hint, Initializer, Mode
-from ...utils import at_least_eps, clamp_norm
-=======
 from ...nn.emb import EmbeddingSpecification
 from ...nn.modules import KG2EInteraction
 from ...typing import Constrainer, Hint, Initializer
 from ...utils import clamp_norm
->>>>>>> 16909b03
 
 __all__ = [
     "KG2E",
@@ -135,200 +129,4 @@
                 ),
             ],
             **kwargs,
-<<<<<<< HEAD
         )
-
-        # Similarity function used for distributions
-        if dist_similarity is None or dist_similarity.upper() == "KL":
-            self.similarity = self.kullback_leibler_similarity
-        elif dist_similarity.upper() == "EL":
-            self.similarity = self.expected_likelihood
-        else:
-            raise ValueError(f'Unknown distribution similarity: "{dist_similarity}".')
-
-        # element-wise covariance bounds
-        self.c_min = c_min
-        self.c_max = c_max
-
-        # Additional covariance embeddings
-        self.entity_covariances = Embedding.init_with_device(
-            num_embeddings=self.num_entities,
-            embedding_dim=embedding_dim,
-            device=self.device,
-            # Ensure positive definite covariances matrices and appropriate size by clamping
-            constrainer=torch.clamp,
-            constrainer_kwargs=dict(min=self.c_min, max=self.c_max),
-        )
-        self.relation_covariances = Embedding.init_with_device(
-            num_embeddings=self.num_relations,
-            embedding_dim=embedding_dim,
-            device=self.device,
-            # Ensure positive definite covariances matrices and appropriate size by clamping
-            constrainer=torch.clamp,
-            constrainer_kwargs=dict(min=self.c_min, max=self.c_max),
-        )
-
-    def _reset_parameters_(self):  # noqa: D102
-        # Constraints are applied through post_parameter_update
-        super()._reset_parameters_()
-        for emb in [
-            self.entity_covariances,
-            self.relation_covariances,
-        ]:
-            emb.reset_parameters()
-
-    def post_parameter_update(self) -> None:  # noqa: D102
-        super().post_parameter_update()
-        for cov in (
-            self.entity_covariances,
-            self.relation_covariances,
-        ):
-            cov.post_parameter_update()
-
-    def _score(
-        self,
-        h_indices: Optional[torch.LongTensor] = None,
-        r_indices: Optional[torch.LongTensor] = None,
-        t_indices: Optional[torch.LongTensor] = None,
-    ) -> torch.FloatTensor:
-        """
-        Compute scores for NTN.
-
-        :param h_indices: shape: (batch_size,)
-        :param r_indices: shape: (batch_size,)
-        :param t_indices: shape: (batch_size,)
-
-        :return: shape: (batch_size, num_entities)
-        """
-        # Get embeddings
-        mu_h = self.entity_embeddings.get_in_canonical_shape(indices=h_indices)
-        mu_r = self.relation_embeddings.get_in_canonical_shape(indices=r_indices)
-        mu_t = self.entity_embeddings.get_in_canonical_shape(indices=t_indices)
-
-        sigma_h = self.entity_covariances.get_in_canonical_shape(indices=h_indices)
-        sigma_r = self.relation_covariances.get_in_canonical_shape(indices=r_indices)
-        sigma_t = self.entity_covariances.get_in_canonical_shape(indices=t_indices)
-
-        # Compute entity distribution
-        mu_e = mu_h - mu_t
-        sigma_e = sigma_h + sigma_t
-        return self.similarity(mu_e=mu_e, mu_r=mu_r, sigma_e=sigma_e, sigma_r=sigma_r)
-
-    def score_hrt(self, hrt_batch: torch.LongTensor, mode: Optional[Mode] = None) -> torch.FloatTensor:  # noqa: D102
-        return self._score(h_indices=hrt_batch[:, 0], r_indices=hrt_batch[:, 1], t_indices=hrt_batch[:, 2]).view(-1, 1)
-
-    def score_t(
-        self,
-        hr_batch: torch.LongTensor,
-        slice_size: Optional[int] = None,
-        mode: Optional[Mode] = None,
-    ) -> torch.FloatTensor:  # noqa: D102
-        return self._score(h_indices=hr_batch[:, 0], r_indices=hr_batch[:, 1])
-
-    def score_h(
-        self,
-        rt_batch: torch.LongTensor,
-        slice_size: Optional[int] = None,
-        mode: Optional[Mode] = None,
-    ) -> torch.FloatTensor:  # noqa: D102
-        return self._score(r_indices=rt_batch[:, 0], t_indices=rt_batch[:, 1])
-
-    @staticmethod
-    def expected_likelihood(
-        mu_e: torch.FloatTensor,
-        mu_r: torch.FloatTensor,
-        sigma_e: torch.FloatTensor,
-        sigma_r: torch.FloatTensor,
-    ) -> torch.FloatTensor:
-        r"""Compute the similarity based on expected likelihood.
-
-        .. math::
-
-            D((\mu_e, \Sigma_e), (\mu_r, \Sigma_r)))
-            = \frac{1}{2} \left(
-                (\mu_e - \mu_r)^T(\Sigma_e + \Sigma_r)^{-1}(\mu_e - \mu_r)
-                + \log \det (\Sigma_e + \Sigma_r) + d \log (2 \pi)
-            \right)
-            = \frac{1}{2} \left(
-                \mu^T\Sigma^{-1}\mu
-                + \log \det \Sigma + d \log (2 \pi)
-            \right)
-
-        :param mu_e: torch.Tensor, shape: (s_1, ..., s_k, d)
-            The mean of the first Gaussian.
-        :param mu_r: torch.Tensor, shape: (s_1, ..., s_k, d)
-            The mean of the second Gaussian.
-        :param sigma_e: torch.Tensor, shape: (s_1, ..., s_k, d)
-            The diagonal covariance matrix of the first Gaussian.
-        :param sigma_r: torch.Tensor, shape: (s_1, ..., s_k, d)
-            The diagonal covariance matrix of the second Gaussian.
-
-        :return: torch.Tensor, shape: (s_1, ..., s_k)
-            The similarity.
-        """
-        d = sigma_e.shape[-1]
-        sigma = sigma_r + sigma_e
-        mu = mu_e - mu_r
-
-        #: a = \mu^T\Sigma^{-1}\mu
-        safe_sigma = at_least_eps(sigma)
-        sigma_inv = torch.reciprocal(safe_sigma)
-        a = torch.sum(sigma_inv * mu ** 2, dim=-1)
-
-        #: b = \log \det \Sigma
-        b = safe_sigma.log().sum(dim=-1)
-        return a + b + d * _LOG_2_PI
-
-    @staticmethod
-    def kullback_leibler_similarity(
-        mu_e: torch.FloatTensor,
-        mu_r: torch.FloatTensor,
-        sigma_e: torch.FloatTensor,
-        sigma_r: torch.FloatTensor,
-    ) -> torch.FloatTensor:
-        r"""Compute the similarity based on KL divergence.
-
-        This is done between two Gaussian distributions given by mean mu_* and diagonal covariance matrix sigma_*.
-
-        .. math::
-
-            D((\mu_e, \Sigma_e), (\mu_r, \Sigma_r)))
-            = \frac{1}{2} \left(
-                tr(\Sigma_r^{-1}\Sigma_e)
-                + (\mu_r - \mu_e)^T\Sigma_r^{-1}(\mu_r - \mu_e)
-                - \log \frac{det(\Sigma_e)}{det(\Sigma_r)} - k_e
-            \right)
-
-        Note: The sign of the function has been flipped as opposed to the description in the paper, as the
-              Kullback Leibler divergence is large if the distributions are dissimilar.
-
-        :param mu_e: torch.Tensor, shape: (s_1, ..., s_k, d)
-            The mean of the first Gaussian.
-        :param mu_r: torch.Tensor, shape: (s_1, ..., s_k, d)
-            The mean of the second Gaussian.
-        :param sigma_e: torch.Tensor, shape: (s_1, ..., s_k, d)
-            The diagonal covariance matrix of the first Gaussian.
-        :param sigma_r: torch.Tensor, shape: (s_1, ..., s_k, d)
-            The diagonal covariance matrix of the second Gaussian.
-
-        :return: torch.Tensor, shape: (s_1, ..., s_k)
-            The similarity.
-        """
-        d = mu_e.shape[-1]
-        safe_sigma_r = at_least_eps(sigma_r)
-        sigma_r_inv = torch.reciprocal(safe_sigma_r)
-
-        #: a = tr(\Sigma_r^{-1}\Sigma_e)
-        a = torch.sum(sigma_e * sigma_r_inv, dim=-1)
-
-        #: b = (\mu_r - \mu_e)^T\Sigma_r^{-1}(\mu_r - \mu_e)
-        mu = mu_r - mu_e
-        b = torch.sum(sigma_r_inv * mu ** 2, dim=-1)
-
-        #: c = \log \frac{det(\Sigma_e)}{det(\Sigma_r)}
-        # = sum log (sigma_e)_i - sum log (sigma_r)_i
-        c = at_least_eps(sigma_e).log().sum(dim=-1) - safe_sigma_r.log().sum(dim=-1)
-        return -0.5 * (a + b - c - d)
-=======
-        )
->>>>>>> 16909b03
