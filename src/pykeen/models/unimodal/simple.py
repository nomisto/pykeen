# -*- coding: utf-8 -*-

"""Implementation of SimplE."""

from typing import Any, ClassVar, Mapping, Optional, Tuple, Type, Union

from class_resolver import OptionalKwargs

from ..nbase import ERModel
from ...constants import DEFAULT_EMBEDDING_HPO_EMBEDDING_DIM_RANGE
from ...losses import Loss, SoftplusLoss
<<<<<<< HEAD
from ...nn.emb import Embedding, EmbeddingSpecification
from ...regularizers import PowerSumRegularizer, Regularizer
from ...typing import Hint, Initializer, Mode
=======
from ...nn.emb import EmbeddingSpecification
from ...nn.modules import SimplEInteraction
from ...regularizers import PowerSumRegularizer, Regularizer, regularizer_resolver
from ...typing import Hint, Initializer
>>>>>>> 16909b03

__all__ = [
    "SimplE",
]


class SimplE(ERModel):
    r"""An implementation of SimplE [kazemi2018]_.

    SimplE is an extension of canonical polyadic (CP), an early tensor factorization approach in which each entity
    $e \in \mathcal{E}$ is represented by two vectors $\textbf{h}_e, \textbf{t}_e \in \mathbb{R}^d$ and each
    relation by a single vector $\textbf{r}_r \in \mathbb{R}^d$. Depending whether an entity participates in a
    triple as the head or tail entity, either $\textbf{h}$ or $\textbf{t}$ is used. Both entity
    representations are learned independently, i.e. observing a triple $(h,r,t)$, the method only updates
    $\textbf{h}_h$ and $\textbf{t}_t$. In contrast to CP, SimplE introduces for each relation $\textbf{r}_r$
    the inverse relation $\textbf{r'}_r$, and formulates its the interaction model based on both:

    .. math::

        f(h,r,t) = \frac{1}{2}\left(\left\langle\textbf{h}_h, \textbf{r}_r, \textbf{t}_t\right\rangle
        + \left\langle\textbf{h}_t, \textbf{r'}_r, \textbf{t}_h\right\rangle\right)

    Therefore, for each triple $(h,r,t) \in \mathbb{K}$, both $\textbf{h}_h$ and $\textbf{h}_t$
    as well as $\textbf{t}_h$ and $\textbf{t}_t$ are updated.

    .. seealso::

       - Official implementation: https://github.com/Mehran-k/SimplE
       - Improved implementation in pytorch: https://github.com/baharefatemi/SimplE
    ---
    citation:
        author: Kazemi
        year: 2018
        link: https://papers.nips.cc/paper/7682-simple-embedding-for-link-prediction-in-knowledge-graphs
        github: Mehran-k/SimplE
    """

    #: The default strategy for optimizing the model's hyper-parameters
    hpo_default: ClassVar[Mapping[str, Any]] = dict(
        embedding_dim=DEFAULT_EMBEDDING_HPO_EMBEDDING_DIM_RANGE,
    )
    #: The default loss function class
    loss_default: ClassVar[Type[Loss]] = SoftplusLoss
    #: The default parameters for the default loss function class
    loss_default_kwargs: ClassVar[Mapping[str, Any]] = {}
    #: The regularizer used by [trouillon2016]_ for SimplE
    #: In the paper, they use weight of 0.1, and do not normalize the
    #: regularization term by the number of elements, which is 200.
    regularizer_default: ClassVar[Type[Regularizer]] = PowerSumRegularizer
    #: The power sum settings used by [trouillon2016]_ for SimplE
    regularizer_default_kwargs: ClassVar[Mapping[str, Any]] = dict(
        weight=20,
        p=2.0,
        normalize=True,
    )

    def __init__(
        self,
        *,
        embedding_dim: int = 200,
        clamp_score: Optional[Union[float, Tuple[float, float]]] = None,
        entity_initializer: Hint[Initializer] = None,
        relation_initializer: Hint[Initializer] = None,
        regularizer: Hint[Regularizer] = None,
        regularizer_kwargs: OptionalKwargs = None,
        **kwargs,
    ) -> None:
        regularizer = regularizer_resolver.make_safe(regularizer, pos_kwargs=regularizer_kwargs)
        super().__init__(
            interaction=SimplEInteraction,
            interaction_kwargs=dict(clamp_score=clamp_score),
            entity_representations=[
                # (head) entity
                EmbeddingSpecification(
                    embedding_dim=embedding_dim,
                    initializer=entity_initializer,
                    regularizer=regularizer,
                ),
                # tail entity
                EmbeddingSpecification(
                    embedding_dim=embedding_dim,
                    initializer=entity_initializer,
                    regularizer=regularizer,
                ),
            ],
            relation_representations=[
                # relations
                EmbeddingSpecification(
                    embedding_dim=embedding_dim,
                    initializer=relation_initializer,
                    regularizer=regularizer,
                ),
                # inverse relations
                EmbeddingSpecification(
                    embedding_dim=embedding_dim,
                    initializer=relation_initializer,
                    regularizer=regularizer,
                ),
            ],
            **kwargs,
<<<<<<< HEAD
        )

        # extra embeddings
        self.tail_entity_embeddings = Embedding.init_with_device(
            num_embeddings=self.num_entities,
            embedding_dim=embedding_dim,
            device=self.device,
        )
        self.inverse_relation_embeddings = Embedding.init_with_device(
            num_embeddings=self.num_relations,
            embedding_dim=embedding_dim,
            device=self.device,
        )

        if isinstance(clamp_score, float):
            clamp_score = (-clamp_score, clamp_score)
        self.clamp = clamp_score

    def _reset_parameters_(self):  # noqa: D102
        super()._reset_parameters_()
        for emb in [
            self.tail_entity_embeddings,
            self.inverse_relation_embeddings,
        ]:
            emb.reset_parameters()

    def _score(
        self,
        h_indices: Optional[torch.LongTensor],
        r_indices: Optional[torch.LongTensor],
        t_indices: Optional[torch.LongTensor],
    ) -> torch.FloatTensor:  # noqa: D102
        # forward model
        h = self.entity_embeddings.get_in_canonical_shape(indices=h_indices)
        r = self.relation_embeddings.get_in_canonical_shape(indices=r_indices)
        t = self.tail_entity_embeddings.get_in_canonical_shape(indices=t_indices)
        scores = (h * r * t).sum(dim=-1)

        # Regularization
        self.regularize_if_necessary(h, r, t)

        # backward model
        h = self.entity_embeddings.get_in_canonical_shape(indices=t_indices)
        r = self.inverse_relation_embeddings.get_in_canonical_shape(indices=r_indices)
        t = self.tail_entity_embeddings.get_in_canonical_shape(indices=h_indices)
        scores = 0.5 * (scores + (h * r * t).sum(dim=-1))

        # Regularization
        self.regularize_if_necessary(h, r, t)

        # Note: In the code in their repository, the score is clamped to [-20, 20].
        #       That is not mentioned in the paper, so it is omitted here.
        if self.clamp is not None:
            min_, max_ = self.clamp
            scores = scores.clamp(min=min_, max=max_)

        return scores

    def score_hrt(self, hrt_batch: torch.LongTensor, mode: Optional[Mode] = None) -> torch.FloatTensor:  # noqa: D102
        return self._score(h_indices=hrt_batch[:, 0], r_indices=hrt_batch[:, 1], t_indices=hrt_batch[:, 2]).view(-1, 1)

    def score_t(
        self,
        hr_batch: torch.LongTensor,
        slice_size: Optional[int] = None,
        mode: Optional[Mode] = None,
    ) -> torch.FloatTensor:  # noqa: D102
        return self._score(h_indices=hr_batch[:, 0], r_indices=hr_batch[:, 1], t_indices=None)

    def score_h(
        self,
        rt_batch: torch.LongTensor,
        slice_size: Optional[int] = None,
        mode: Optional[Mode] = None,
    ) -> torch.FloatTensor:  # noqa: D102
        return self._score(h_indices=None, r_indices=rt_batch[:, 0], t_indices=rt_batch[:, 1])
=======
        )
>>>>>>> 16909b03
<|MERGE_RESOLUTION|>--- conflicted
+++ resolved
@@ -9,16 +9,10 @@
 from ..nbase import ERModel
 from ...constants import DEFAULT_EMBEDDING_HPO_EMBEDDING_DIM_RANGE
 from ...losses import Loss, SoftplusLoss
-<<<<<<< HEAD
-from ...nn.emb import Embedding, EmbeddingSpecification
-from ...regularizers import PowerSumRegularizer, Regularizer
-from ...typing import Hint, Initializer, Mode
-=======
 from ...nn.emb import EmbeddingSpecification
 from ...nn.modules import SimplEInteraction
 from ...regularizers import PowerSumRegularizer, Regularizer, regularizer_resolver
 from ...typing import Hint, Initializer
->>>>>>> 16909b03
 
 __all__ = [
     "SimplE",
@@ -119,83 +113,4 @@
                 ),
             ],
             **kwargs,
-<<<<<<< HEAD
-        )
-
-        # extra embeddings
-        self.tail_entity_embeddings = Embedding.init_with_device(
-            num_embeddings=self.num_entities,
-            embedding_dim=embedding_dim,
-            device=self.device,
-        )
-        self.inverse_relation_embeddings = Embedding.init_with_device(
-            num_embeddings=self.num_relations,
-            embedding_dim=embedding_dim,
-            device=self.device,
-        )
-
-        if isinstance(clamp_score, float):
-            clamp_score = (-clamp_score, clamp_score)
-        self.clamp = clamp_score
-
-    def _reset_parameters_(self):  # noqa: D102
-        super()._reset_parameters_()
-        for emb in [
-            self.tail_entity_embeddings,
-            self.inverse_relation_embeddings,
-        ]:
-            emb.reset_parameters()
-
-    def _score(
-        self,
-        h_indices: Optional[torch.LongTensor],
-        r_indices: Optional[torch.LongTensor],
-        t_indices: Optional[torch.LongTensor],
-    ) -> torch.FloatTensor:  # noqa: D102
-        # forward model
-        h = self.entity_embeddings.get_in_canonical_shape(indices=h_indices)
-        r = self.relation_embeddings.get_in_canonical_shape(indices=r_indices)
-        t = self.tail_entity_embeddings.get_in_canonical_shape(indices=t_indices)
-        scores = (h * r * t).sum(dim=-1)
-
-        # Regularization
-        self.regularize_if_necessary(h, r, t)
-
-        # backward model
-        h = self.entity_embeddings.get_in_canonical_shape(indices=t_indices)
-        r = self.inverse_relation_embeddings.get_in_canonical_shape(indices=r_indices)
-        t = self.tail_entity_embeddings.get_in_canonical_shape(indices=h_indices)
-        scores = 0.5 * (scores + (h * r * t).sum(dim=-1))
-
-        # Regularization
-        self.regularize_if_necessary(h, r, t)
-
-        # Note: In the code in their repository, the score is clamped to [-20, 20].
-        #       That is not mentioned in the paper, so it is omitted here.
-        if self.clamp is not None:
-            min_, max_ = self.clamp
-            scores = scores.clamp(min=min_, max=max_)
-
-        return scores
-
-    def score_hrt(self, hrt_batch: torch.LongTensor, mode: Optional[Mode] = None) -> torch.FloatTensor:  # noqa: D102
-        return self._score(h_indices=hrt_batch[:, 0], r_indices=hrt_batch[:, 1], t_indices=hrt_batch[:, 2]).view(-1, 1)
-
-    def score_t(
-        self,
-        hr_batch: torch.LongTensor,
-        slice_size: Optional[int] = None,
-        mode: Optional[Mode] = None,
-    ) -> torch.FloatTensor:  # noqa: D102
-        return self._score(h_indices=hr_batch[:, 0], r_indices=hr_batch[:, 1], t_indices=None)
-
-    def score_h(
-        self,
-        rt_batch: torch.LongTensor,
-        slice_size: Optional[int] = None,
-        mode: Optional[Mode] = None,
-    ) -> torch.FloatTensor:  # noqa: D102
-        return self._score(h_indices=None, r_indices=rt_batch[:, 0], t_indices=rt_batch[:, 1])
-=======
-        )
->>>>>>> 16909b03
+        )