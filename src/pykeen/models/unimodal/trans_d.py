# -*- coding: utf-8 -*-

"""Implementation of TransD."""

from typing import Any, ClassVar, Mapping

from class_resolver import OptionalKwargs

from ..nbase import ERModel
from ...constants import DEFAULT_EMBEDDING_HPO_EMBEDDING_DIM_RANGE
from ...nn.emb import EmbeddingSpecification
from ...nn.init import xavier_normal_, xavier_uniform_, xavier_uniform_norm_
<<<<<<< HEAD
from ...typing import Constrainer, Hint, Initializer, Mode
=======
from ...nn.modules import TransDInteraction
from ...typing import Constrainer, Hint, Initializer
>>>>>>> 16909b03
from ...utils import clamp_norm

__all__ = [
    "TransD",
]


class TransD(ERModel):
    r"""An implementation of TransD from [ji2015]_.

    TransD is an extension of :class:`pykeen.models.TransR` that, like TransR, considers entities and relations
    as objects living in different vector spaces. However, instead of performing the same relation-specific
    projection for all entity embeddings, entity-relation-specific projection matrices
    $\textbf{M}_{r,h}, \textbf{M}_{t,h}  \in \mathbb{R}^{k \times d}$ are constructed.

    To do so, all head entities, tail entities, and relations are represented by two vectors,
    $\textbf{e}_h, \hat{\textbf{e}}_h, \textbf{e}_t, \hat{\textbf{e}}_t \in \mathbb{R}^d$ and
    $\textbf{r}_r, \hat{\textbf{r}}_r \in \mathbb{R}^k$, respectively. The first set of embeddings is used for
    calculating the entity-relation-specific projection matrices:

    .. math::

        \textbf{M}_{r,h} = \hat{\textbf{r}}_r \hat{\textbf{e}}_h^{T} + \tilde{\textbf{I}}

        \textbf{M}_{r,t} = \hat{\textbf{r}}_r \hat{\textbf{e}}_t^{T} + \tilde{\textbf{I}}

    where $\tilde{\textbf{I}} \in \mathbb{R}^{k \times d}$ is a $k \times d$ matrix with ones on the diagonal and
    zeros elsewhere. Next, $\textbf{e}_h$ and $\textbf{e}_t$ are projected into the relation space by means of the
    constructed projection matrices. Finally, the plausibility score for $(h,r,t) \in \mathbb{K}$ is given by:

    .. math::

        f(h,r,t) = -\|\textbf{M}_{r,h} \textbf{e}_h + \textbf{r}_r - \textbf{M}_{r,t} \textbf{e}_t\|_{2}^2

    .. seealso::

       - OpenKE `implementation of TransD <https://github.com/thunlp/OpenKE/blob/master/models/TransD.py>`_
    ---
    citation:
        author: Ji
        year: 2015
        link: http://www.aclweb.org/anthology/P15-1067
    """

    #: The default strategy for optimizing the model's hyper-parameters
    hpo_default: ClassVar[Mapping[str, Any]] = dict(
        embedding_dim=DEFAULT_EMBEDDING_HPO_EMBEDDING_DIM_RANGE,
        relation_dim=DEFAULT_EMBEDDING_HPO_EMBEDDING_DIM_RANGE,
    )

    def __init__(
        self,
        *,
        embedding_dim: int = 50,
        relation_dim: int = 30,
        interaction_kwargs: OptionalKwargs = None,
        entity_initializer: Hint[Initializer] = xavier_uniform_,
        relation_initializer: Hint[Initializer] = xavier_uniform_norm_,
        entity_constrainer: Hint[Constrainer] = clamp_norm,  # type: ignore
        relation_constrainer: Hint[Constrainer] = clamp_norm,  # type: ignore
        **kwargs,
    ) -> None:
        super().__init__(
            interaction=TransDInteraction,
            interaction_kwargs=interaction_kwargs,
            entity_representations=[
                EmbeddingSpecification(
                    embedding_dim=embedding_dim,
                    initializer=entity_initializer,
                    constrainer=entity_constrainer,
                    constrainer_kwargs=dict(maxnorm=1.0, p=2, dim=-1),
                ),
                EmbeddingSpecification(
                    embedding_dim=embedding_dim,
                    initializer=xavier_normal_,
                ),
            ],
            relation_representations=[
                EmbeddingSpecification(
                    embedding_dim=relation_dim,
                    initializer=relation_initializer,
                    constrainer=relation_constrainer,
                    constrainer_kwargs=dict(maxnorm=1.0, p=2, dim=-1),
                ),
                EmbeddingSpecification(
                    embedding_dim=relation_dim,
                    initializer=xavier_normal_,
                ),
            ],
            **kwargs,
<<<<<<< HEAD
        )

        self.entity_projections = Embedding.init_with_device(
            num_embeddings=self.num_entities,
            embedding_dim=embedding_dim,
            device=self.device,
            initializer=xavier_normal_,
        )
        self.relation_projections = Embedding.init_with_device(
            num_embeddings=self.num_relations,
            embedding_dim=relation_dim,
            device=self.device,
            initializer=xavier_normal_,
        )

    def _reset_parameters_(self):  # noqa: D102
        super()._reset_parameters_()
        self.entity_projections.reset_parameters()
        self.relation_projections.reset_parameters()

    @staticmethod
    def interaction_function(
        h: torch.FloatTensor,
        h_p: torch.FloatTensor,
        r: torch.FloatTensor,
        r_p: torch.FloatTensor,
        t: torch.FloatTensor,
        t_p: torch.FloatTensor,
    ) -> torch.FloatTensor:
        """Evaluate the interaction function for given embeddings.

        The embeddings have to be in a broadcastable shape.

        :param h: shape: (batch_size, num_entities, d_e)
            Head embeddings.
        :param h_p: shape: (batch_size, num_entities, d_e)
            Head projections.
        :param r: shape: (batch_size, num_entities, d_r)
            Relation embeddings.
        :param r_p: shape: (batch_size, num_entities, d_r)
            Relation projections.
        :param t: shape: (batch_size, num_entities, d_e)
            Tail embeddings.
        :param t_p: shape: (batch_size, num_entities, d_e)
            Tail projections.

        :return: shape: (batch_size, num_entities)
            The scores.
        """
        # Project entities
        h_bot = _project_entity(e=h, e_p=h_p, r=r, r_p=r_p)
        t_bot = _project_entity(e=t, e_p=t_p, r=r, r_p=r_p)

        # score = -||h_bot + r - t_bot||_2^2
        return -linalg.vector_norm(h_bot + r - t_bot, dim=-1, ord=2) ** 2

    def _score(
        self,
        h_indices: Optional[torch.LongTensor] = None,
        r_indices: Optional[torch.LongTensor] = None,
        t_indices: Optional[torch.LongTensor] = None,
    ) -> torch.FloatTensor:
        """
        Evaluate the interaction function.

        :param h_indices: shape: (batch_size,)
            The indices of head entities. If None, score against all.
        :param r_indices: shape: (batch_size,)
            The indices of relations. If None, score against all.
        :param t_indices: shape: (batch_size,)
            The indices of tail entities. If None, score against all.

        :return: The scores, shape: (batch_size, num_entities)
        """
        # Head
        h = self.entity_embeddings.get_in_canonical_shape(indices=h_indices)
        h_p = self.entity_projections.get_in_canonical_shape(indices=h_indices)

        r = self.relation_embeddings.get_in_canonical_shape(indices=r_indices)
        r_p = self.relation_projections.get_in_canonical_shape(indices=r_indices)

        t = self.entity_embeddings.get_in_canonical_shape(indices=t_indices)
        t_p = self.entity_projections.get_in_canonical_shape(indices=t_indices)

        return self.interaction_function(h=h, h_p=h_p, r=r, r_p=r_p, t=t, t_p=t_p)

    def score_hrt(self, hrt_batch: torch.LongTensor, mode: Optional[Mode] = None) -> torch.FloatTensor:  # noqa: D102
        return self._score(h_indices=hrt_batch[:, 0], r_indices=hrt_batch[:, 1], t_indices=hrt_batch[:, 2])

    def score_t(
        self,
        hr_batch: torch.LongTensor,
        slice_size: Optional[int] = None,
        mode: Optional[Mode] = None,
    ) -> torch.FloatTensor:  # noqa: D102
        return self._score(h_indices=hr_batch[:, 0], r_indices=hr_batch[:, 1], t_indices=None)

    def score_h(
        self,
        rt_batch: torch.LongTensor,
        slice_size: Optional[int] = None,
        mode: Optional[Mode] = None,
    ) -> torch.FloatTensor:  # noqa: D102
        return self._score(h_indices=None, r_indices=rt_batch[:, 0], t_indices=rt_batch[:, 1])
=======
        )
>>>>>>> 16909b03
<|MERGE_RESOLUTION|>--- conflicted
+++ resolved
@@ -10,12 +10,8 @@
 from ...constants import DEFAULT_EMBEDDING_HPO_EMBEDDING_DIM_RANGE
 from ...nn.emb import EmbeddingSpecification
 from ...nn.init import xavier_normal_, xavier_uniform_, xavier_uniform_norm_
-<<<<<<< HEAD
-from ...typing import Constrainer, Hint, Initializer, Mode
-=======
 from ...nn.modules import TransDInteraction
 from ...typing import Constrainer, Hint, Initializer
->>>>>>> 16909b03
 from ...utils import clamp_norm
 
 __all__ = [
@@ -106,111 +102,4 @@
                 ),
             ],
             **kwargs,
-<<<<<<< HEAD
-        )
-
-        self.entity_projections = Embedding.init_with_device(
-            num_embeddings=self.num_entities,
-            embedding_dim=embedding_dim,
-            device=self.device,
-            initializer=xavier_normal_,
-        )
-        self.relation_projections = Embedding.init_with_device(
-            num_embeddings=self.num_relations,
-            embedding_dim=relation_dim,
-            device=self.device,
-            initializer=xavier_normal_,
-        )
-
-    def _reset_parameters_(self):  # noqa: D102
-        super()._reset_parameters_()
-        self.entity_projections.reset_parameters()
-        self.relation_projections.reset_parameters()
-
-    @staticmethod
-    def interaction_function(
-        h: torch.FloatTensor,
-        h_p: torch.FloatTensor,
-        r: torch.FloatTensor,
-        r_p: torch.FloatTensor,
-        t: torch.FloatTensor,
-        t_p: torch.FloatTensor,
-    ) -> torch.FloatTensor:
-        """Evaluate the interaction function for given embeddings.
-
-        The embeddings have to be in a broadcastable shape.
-
-        :param h: shape: (batch_size, num_entities, d_e)
-            Head embeddings.
-        :param h_p: shape: (batch_size, num_entities, d_e)
-            Head projections.
-        :param r: shape: (batch_size, num_entities, d_r)
-            Relation embeddings.
-        :param r_p: shape: (batch_size, num_entities, d_r)
-            Relation projections.
-        :param t: shape: (batch_size, num_entities, d_e)
-            Tail embeddings.
-        :param t_p: shape: (batch_size, num_entities, d_e)
-            Tail projections.
-
-        :return: shape: (batch_size, num_entities)
-            The scores.
-        """
-        # Project entities
-        h_bot = _project_entity(e=h, e_p=h_p, r=r, r_p=r_p)
-        t_bot = _project_entity(e=t, e_p=t_p, r=r, r_p=r_p)
-
-        # score = -||h_bot + r - t_bot||_2^2
-        return -linalg.vector_norm(h_bot + r - t_bot, dim=-1, ord=2) ** 2
-
-    def _score(
-        self,
-        h_indices: Optional[torch.LongTensor] = None,
-        r_indices: Optional[torch.LongTensor] = None,
-        t_indices: Optional[torch.LongTensor] = None,
-    ) -> torch.FloatTensor:
-        """
-        Evaluate the interaction function.
-
-        :param h_indices: shape: (batch_size,)
-            The indices of head entities. If None, score against all.
-        :param r_indices: shape: (batch_size,)
-            The indices of relations. If None, score against all.
-        :param t_indices: shape: (batch_size,)
-            The indices of tail entities. If None, score against all.
-
-        :return: The scores, shape: (batch_size, num_entities)
-        """
-        # Head
-        h = self.entity_embeddings.get_in_canonical_shape(indices=h_indices)
-        h_p = self.entity_projections.get_in_canonical_shape(indices=h_indices)
-
-        r = self.relation_embeddings.get_in_canonical_shape(indices=r_indices)
-        r_p = self.relation_projections.get_in_canonical_shape(indices=r_indices)
-
-        t = self.entity_embeddings.get_in_canonical_shape(indices=t_indices)
-        t_p = self.entity_projections.get_in_canonical_shape(indices=t_indices)
-
-        return self.interaction_function(h=h, h_p=h_p, r=r, r_p=r_p, t=t, t_p=t_p)
-
-    def score_hrt(self, hrt_batch: torch.LongTensor, mode: Optional[Mode] = None) -> torch.FloatTensor:  # noqa: D102
-        return self._score(h_indices=hrt_batch[:, 0], r_indices=hrt_batch[:, 1], t_indices=hrt_batch[:, 2])
-
-    def score_t(
-        self,
-        hr_batch: torch.LongTensor,
-        slice_size: Optional[int] = None,
-        mode: Optional[Mode] = None,
-    ) -> torch.FloatTensor:  # noqa: D102
-        return self._score(h_indices=hr_batch[:, 0], r_indices=hr_batch[:, 1], t_indices=None)
-
-    def score_h(
-        self,
-        rt_batch: torch.LongTensor,
-        slice_size: Optional[int] = None,
-        mode: Optional[Mode] = None,
-    ) -> torch.FloatTensor:  # noqa: D102
-        return self._score(h_indices=None, r_indices=rt_batch[:, 0], t_indices=rt_batch[:, 1])
-=======
-        )
->>>>>>> 16909b03
+        )