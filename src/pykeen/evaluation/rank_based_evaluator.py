--- conflicted
+++ resolved
@@ -8,7 +8,7 @@
 import re
 from collections import defaultdict
 from dataclasses import dataclass, field, fields
-from typing import DefaultDict, Dict, Iterable, List, Mapping, NamedTuple, Optional, Sequence, Tuple, Union
+from typing import DefaultDict, Dict, Iterable, List, NamedTuple, Optional, Sequence, Tuple, Union
 
 import numpy as np
 import pandas as pd
@@ -600,10 +600,10 @@
         )
 
 
-<<<<<<< HEAD
 def sample_negatives(
     evaluation_triples: MappedTriples,
-    additional_filter_triples: MappedTriples,  # TODO: update to additional filter triples interface, cf. _prepare_filter_triples, https://github.com/pykeen/pykeen/pull/732
+    additional_filter_triples: MappedTriples,
+    # TODO: update to additional filter triples interface, cf. _prepare_filter_triples, https://github.com/pykeen/pykeen/pull/732
     num_entities: int,
     num_samples: int = 50,
 ) -> Tuple[torch.Tensor, torch.Tensor]:
@@ -735,7 +735,8 @@
         # super.evaluation assumes that the true scores are part of all_scores
         scores = torch.cat([true_scores, negative_scores], dim=-1)
         super()._update_ranks_(true_scores=true_scores, all_scores=scores, side=side, hrt_batch=hrt_batch)
-=======
+
+
 def numeric_expected_value(
     metric: str,
     num_candidates: Union[Sequence[int], np.ndarray],
@@ -797,5 +798,4 @@
     :return:
         the expected Hits@k value
     """
-    return k * np.mean(np.reciprocal(np.asanyarray(num_candidates, dtype=float)).clip(min=None, max=1 / k))
->>>>>>> afc7c787
+    return k * np.mean(np.reciprocal(np.asanyarray(num_candidates, dtype=float)).clip(min=None, max=1 / k))