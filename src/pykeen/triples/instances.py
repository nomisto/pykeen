--- conflicted
+++ resolved
@@ -4,11 +4,7 @@
 
 from abc import ABC
 from dataclasses import dataclass
-<<<<<<< HEAD
-from typing import Generic, Mapping, Tuple, TypeVar
-=======
 from typing import Generic, Mapping, Optional, Tuple, TypeVar
->>>>>>> 578e672b
 
 import numpy as np
 import scipy.sparse
@@ -28,14 +24,10 @@
 ]
 
 BatchType = TypeVar("BatchType")
-<<<<<<< HEAD
-LCWABatchType = Tuple[MappedTriples, torch.FloatTensor]
-=======
 LCWASampleType = Tuple[MappedTriples, torch.FloatTensor]
 LCWABatchType = Tuple[MappedTriples, torch.FloatTensor]
 SLCWASampleType = TypeVar('SLCWASampleType', bound=MappedTriples)
 SLCWABatchType = Tuple[MappedTriples, MappedTriples, Optional[torch.BoolTensor]]
->>>>>>> 578e672b
 
 
 @fix_dataclass_init_docs
