--- conflicted
+++ resolved
@@ -571,11 +571,8 @@
             num_workers=num_workers,
             batch_size=batch_size,
             drop_last=drop_last,
-<<<<<<< HEAD
+            shuffle=shuffle,
             collate_fn=self.get_collator(),
-=======
-            shuffle=shuffle,
->>>>>>> 139c3d1d
         )
 
         # Save the time to track when the saved point was available
