--- conflicted
+++ resolved
@@ -13,11 +13,7 @@
 from datetime import datetime
 from hashlib import md5
 from tempfile import NamedTemporaryFile
-<<<<<<< HEAD
-from typing import IO, Any, Callable, ClassVar, Generic, List, Mapping, Optional, Tuple, Type, TypeVar, Union
-=======
-from typing import IO, Any, Generic, List, Mapping, Optional, Tuple, TypeVar, Union
->>>>>>> a89e6c2e
+from typing import IO, Any, Callable, Generic, List, Mapping, Optional, Tuple, TypeVar, Union
 
 import numpy as np
 import torch
@@ -569,11 +565,8 @@
             batch_size=batch_size,
             drop_last=drop_last,
             shuffle=shuffle,
-<<<<<<< HEAD
             collate_fn=self.get_collator(),
-=======
             pin_memory=pin_memory,
->>>>>>> a89e6c2e
         )
 
         # Save the time to track when the saved point was available
