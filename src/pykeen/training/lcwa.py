--- conflicted
+++ resolved
@@ -96,11 +96,7 @@
         batch_pairs = batch_pairs[start:stop].to(device=self.device)
         batch_labels_full = batch_labels_full[start:stop].to(device=self.device)
 
-<<<<<<< HEAD
-        predictions = self.score_method(batch_pairs, slice_size=slice_size, mode="training")
-=======
         predictions = self.score_method(batch_pairs, slice_size=slice_size, mode=self.mode)
->>>>>>> ecc2c22e
 
         return (
             self.loss.process_lcwa_scores(
