# -*- coding: utf-8 -*-

"""Type hints for PyKEEN."""

<<<<<<< HEAD
from typing import Callable, Mapping, NamedTuple, Optional, Sequence, TypeVar, Union, cast
=======
from typing import Callable, Collection, Mapping, NamedTuple, Optional, Sequence, Tuple, TypeVar, Union, cast
>>>>>>> e2e90da4

import numpy as np
import torch
from class_resolver import Hint, HintOrType, HintType
from typing_extensions import Literal

__all__ = [
    # General types
    "Hint",
    "HintType",
    "HintOrType",
    "Mutation",
    "OneOrSequence",
    # Triples
    "LabeledTriples",
    "MappedTriples",
    "EntityMapping",
    "RelationMapping",
    # Others
    "DeviceHint",
    "TorchRandomHint",
    # Tensor Functions
    "Initializer",
    "Normalizer",
    "Constrainer",
    "cast_constrainer",
    # Tensors
    "HeadRepresentation",
    "RelationRepresentation",
    "TailRepresentation",
    # Dataclasses
    "GaussianDistribution",
    "ScorePack",
<<<<<<< HEAD
    "Mode",
=======
    # prediction targets
    "Target",
    "LABEL_HEAD",
    "LABEL_RELATION",
    "LABEL_TAIL",
    "TargetColumn",
    "COLUMN_HEAD",
    "COLUMN_RELATION",
    "COLUMN_TAIL",
>>>>>>> e2e90da4
]

X = TypeVar("X")

#: A function that mutates the input and returns a new object of the same type as output
Mutation = Callable[[X], X]
OneOrSequence = Union[X, Sequence[X]]

LabeledTriples = np.ndarray
MappedTriples = torch.LongTensor
EntityMapping = Mapping[str, int]
RelationMapping = Mapping[str, int]

#: A function that can be applied to a tensor to initialize it
Initializer = Mutation[torch.FloatTensor]
#: A function that can be applied to a tensor to normalize it
Normalizer = Mutation[torch.FloatTensor]
#: A function that can be applied to a tensor to constrain it
Constrainer = Mutation[torch.FloatTensor]


def cast_constrainer(f) -> Constrainer:
    """Cast a constrainer function with :func:`typing.cast`."""
    return cast(Constrainer, f)


#: A hint for a :class:`torch.device`
DeviceHint = Hint[torch.device]
#: A hint for a :class:`torch.Generator`
TorchRandomHint = Union[None, int, torch.Generator]

Representation = TypeVar("Representation", bound=OneOrSequence[torch.FloatTensor])
#: A type variable for head representations used in :class:`pykeen.models.Model`,
#: :class:`pykeen.nn.modules.Interaction`, etc.
HeadRepresentation = TypeVar("HeadRepresentation", bound=OneOrSequence[torch.FloatTensor])
#: A type variable for relation representations used in :class:`pykeen.models.Model`,
#: :class:`pykeen.nn.modules.Interaction`, etc.
RelationRepresentation = TypeVar("RelationRepresentation", bound=OneOrSequence[torch.FloatTensor])
#: A type variable for tail representations used in :class:`pykeen.models.Model`,
#: :class:`pykeen.nn.modules.Interaction`, etc.
TailRepresentation = TypeVar("TailRepresentation", bound=OneOrSequence[torch.FloatTensor])


class GaussianDistribution(NamedTuple):
    """A gaussian distribution with diagonal covariance matrix."""

    mean: torch.FloatTensor
    diagonal_covariance: torch.FloatTensor


class ScorePack(NamedTuple):
    """A pair of result triples and scores."""

    result: torch.LongTensor
    scores: torch.FloatTensor


Sign = Literal[-1, 1]
<<<<<<< HEAD
Mode = Optional[Literal["training", "validation", "testing"]]
=======

#: the prediction target
Target = Literal["head", "relation", "tail"]
LABEL_HEAD: Target = "head"
LABEL_RELATION: Target = "relation"
LABEL_TAIL: Target = "tail"

#: the prediction target index
TargetColumn = Literal[0, 1, 2]
COLUMN_HEAD: TargetColumn = 0
COLUMN_RELATION: TargetColumn = 1
COLUMN_TAIL: TargetColumn = 2

#: the rank types
RankType = Literal["optimistic", "realistic", "pessimistic"]
RANK_OPTIMISTIC: RankType = "optimistic"
RANK_REALISTIC: RankType = "realistic"
RANK_PESSIMISTIC: RankType = "pessimistic"
# RANK_TYPES: Tuple[RankType, ...] = typing.get_args(RankType) # Python >= 3.8
RANK_TYPES: Tuple[RankType, ...] = (RANK_OPTIMISTIC, RANK_REALISTIC, RANK_PESSIMISTIC)
RANK_TYPE_SYNONYMS: Mapping[str, RankType] = {
    "best": RANK_OPTIMISTIC,
    "worst": RANK_PESSIMISTIC,
    "avg": RANK_REALISTIC,
    "average": RANK_REALISTIC,
}

RankTypeExpectedRealistic = Literal["expected_realistic"]
RANK_EXPECTED_REALISTIC: RankTypeExpectedRealistic = "expected_realistic"
ExtendedRankType = Union[RankType, RankTypeExpectedRealistic]

EXPECTED_RANKS: Mapping[RankType, Optional[RankTypeExpectedRealistic]] = {
    RANK_REALISTIC: RANK_EXPECTED_REALISTIC,
    RANK_OPTIMISTIC: None,  # TODO - research problem
    RANK_PESSIMISTIC: None,  # TODO - research problem
}

TargetBoth = Literal["both"]
SIDE_BOTH: TargetBoth = "both"
ExtendedTarget = Union[Target, TargetBoth]
SIDES: Collection[ExtendedTarget] = {LABEL_HEAD, LABEL_TAIL, SIDE_BOTH}
>>>>>>> e2e90da4
<|MERGE_RESOLUTION|>--- conflicted
+++ resolved
@@ -2,11 +2,7 @@
 
 """Type hints for PyKEEN."""
 
-<<<<<<< HEAD
-from typing import Callable, Mapping, NamedTuple, Optional, Sequence, TypeVar, Union, cast
-=======
 from typing import Callable, Collection, Mapping, NamedTuple, Optional, Sequence, Tuple, TypeVar, Union, cast
->>>>>>> e2e90da4
 
 import numpy as np
 import torch
@@ -40,9 +36,7 @@
     # Dataclasses
     "GaussianDistribution",
     "ScorePack",
-<<<<<<< HEAD
     "Mode",
-=======
     # prediction targets
     "Target",
     "LABEL_HEAD",
@@ -52,7 +46,6 @@
     "COLUMN_HEAD",
     "COLUMN_RELATION",
     "COLUMN_TAIL",
->>>>>>> e2e90da4
 ]
 
 X = TypeVar("X")
@@ -111,9 +104,7 @@
 
 
 Sign = Literal[-1, 1]
-<<<<<<< HEAD
 Mode = Optional[Literal["training", "validation", "testing"]]
-=======
 
 #: the prediction target
 Target = Literal["head", "relation", "tail"]
@@ -154,5 +145,4 @@
 TargetBoth = Literal["both"]
 SIDE_BOTH: TargetBoth = "both"
 ExtendedTarget = Union[Target, TargetBoth]
-SIDES: Collection[ExtendedTarget] = {LABEL_HEAD, LABEL_TAIL, SIDE_BOTH}
->>>>>>> e2e90da4
+SIDES: Collection[ExtendedTarget] = {LABEL_HEAD, LABEL_TAIL, SIDE_BOTH}