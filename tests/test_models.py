--- conflicted
+++ resolved
@@ -610,7 +610,6 @@
     num_constant_init = 1
 
 
-<<<<<<< HEAD
 class TestHAKE(cases.ModelTestCase):
     """Test the HAKE model."""
 
@@ -627,12 +626,12 @@
     """Test the pRotatE model."""
 
     cls = pykeen.models.PRotatE
-=======
+
+
 class TestBoxE(cases.ModelTestCase):
     """Test the BoxE model."""
 
     cls = pykeen.models.BoxE
->>>>>>> 139c3d1d
 
 
 class TestTesting(unittest_templates.MetaTestCase[Model]):
