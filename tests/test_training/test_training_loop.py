--- conflicted
+++ resolved
@@ -12,56 +12,12 @@
     """Test sLCWA with unfiltered negative sampling with margin ranking loss."""
 
     cls = SLCWATrainingLoop
-<<<<<<< HEAD
-    filterer = None
-=======
     filterer_cls = None
->>>>>>> b33d8c3b
     loss_cls = MarginRankingLoss
 
 
 class NSSAUnfilteredSLCWATrainingLoopTestCase(cases.SLCWATrainingLoopTestCase):
     """Test sLCWA with unfiltered negative sampling with NSSA loss."""
-<<<<<<< HEAD
-
-    cls = SLCWATrainingLoop
-    filterer = None
-    loss_cls = NSSALoss
-
-
-class SoftplusUnfilteredSLCWATrainingLoopTestCase(cases.SLCWATrainingLoopTestCase):
-    """Test sLCWA with unfiltered negative sampling with softplus loss."""
-
-    cls = SLCWATrainingLoop
-    filterer = None
-    loss_cls = SoftplusLoss
-
-
-class MRSetFilteredSLCWATrainingLoopTestCase(cases.SLCWATrainingLoopTestCase):
-    """Test sLCWA with set filtered negative sampling with margin ranking loss."""
-
-    cls = SLCWATrainingLoop
-    filterer = PythonSetFilterer
-    loss_cls = MarginRankingLoss
-
-
-class NSSASetFilteredSLCWATrainingLoopTestCase(cases.SLCWATrainingLoopTestCase):
-    """Test sLCWA with set filtered negative sampling with NSSA loss."""
-
-    cls = SLCWATrainingLoop
-    filterer = PythonSetFilterer
-    loss_cls = NSSALoss
-
-
-class SoftplusSetFilteredSLCWATrainingLoopTestCase(cases.SLCWATrainingLoopTestCase):
-    """Test sLCWA with set filtered negative sampling with softplus loss."""
-
-    cls = SLCWATrainingLoop
-    filterer = PythonSetFilterer
-    loss_cls = SoftplusLoss
-
-
-=======
 
     cls = SLCWATrainingLoop
     filterer_cls = None
@@ -100,7 +56,6 @@
     loss_cls = SoftplusLoss
 
 
->>>>>>> b33d8c3b
 # Multiple permutations of loss not necessary for bloom filter since it's more of a
 # filter vs. no filter thing.
 class BloomFilteredSLCWATrainingLoopTestCase(cases.SLCWATrainingLoopTestCase):
@@ -125,23 +80,6 @@
     loss_cls = NSSALoss
 
 
-<<<<<<< HEAD
-class MRLossLCWATrainingLoopTestCase(cases.TrainingLoopTestCase):
-    """Test LCWA with margin ranking loss."""
-
-    cls = LCWATrainingLoop
-    loss_cls = MarginRankingLoss
-
-
-class NSSALossLCWATrainingLoopTestCase(cases.TrainingLoopTestCase):
-    """Test LCWA with NSSA loss."""
-
-    cls = LCWATrainingLoop
-    loss_cls = NSSALoss
-
-
-=======
->>>>>>> b33d8c3b
 class SoftPlusLCWATrainingLoopTestCase(cases.TrainingLoopTestCase):
     """Test LCWA with softplus loss."""
 
