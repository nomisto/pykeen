--- conflicted
+++ resolved
@@ -610,20 +610,7 @@
 
     def test_core_binary(self):
         """Test binary i/o on core triples factory."""
-<<<<<<< HEAD
-        _tf1 = Nations().training
-        tf1 = CoreTriplesFactory(
-            mapped_triples=_tf1.mapped_triples,
-            num_entities=_tf1.num_entities,
-            num_relations=_tf1.num_relations,
-            entity_ids=_tf1.entity_ids,
-            relation_ids=_tf1.relation_ids,
-            create_inverse_triples=_tf1.create_inverse_triples,
-            metadata=_tf1.metadata,
-        )
-=======
         tf1 = Nations().training.to_core_triples_factory()
->>>>>>> 799e224e
         self.assert_binary_io(tf1, CoreTriplesFactory)
 
     def assert_binary_io(self, tf, tf_cls):
